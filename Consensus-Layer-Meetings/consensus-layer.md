## Consensus Layer Project Management

### Interop Standards

This repo hosts a collection of [standards](./interop) to aid in client interoperability testing.

### Previous Consensus Layer Implementers Calls

**Note: given the recent transition from the [eth2.0-pm repository](https://github.com/ethereum/eth2.0-pm), some of the links below may be broken.**

 №  | Date                             | Notes          | Recording            |
--- | -------------------------------- | -------------- | -------------------- |
<<<<<<< HEAD
=======
90| Thursday 2022/6/30 at 14:00 UTC |[agenda](https://github.com/ethereum/pm/issues/555) \| [notes](https://github.com/ethereum/pm/blob/1fa223e0c457b892470d7359c8499245d70db57c/Consensus-Layer-Meetings/Call_90.md) \| no reddit | [video](https://youtu.be/Fid8hTxkRHM)
>>>>>>> 720ab602
89| Thursday 2022/6/16 at 14:00 UTC |[agenda](https://github.com/ethereum/pm/issues/549) \| [notes](https://github.com/darkfire-rain/pm/blob/master/Consensus-Layer-Meetings/call_089.md) \| no reddit | [video](https://youtu.be/WHOZ_2tlTqk)
88|Thu, May 19, 2022 1400UTC |[agenda](https://github.com/ethereum/pm/issues/527) \| [notes](https://github.com/darkfire-rain/pm/blob/master/Consensus-Layer-Meetings/call_088.md) \| no reddit | [video](https://www.youtube.com/watch?v=4oI48BEijVw)
87|Thu, May 19, 2022 1400UTC |[agenda](https://github.com/ethereum/pm/issues/527) \| [notes](https://github.com/geovgy/pm-1/blob/patch-14/Consensus-Layer-Meetings/Call_087.md) \| no reddit | [video](https://youtu.be/-6dZVes6aWc)
86|Thursday 2022/5/5 at 14:00 UTC |[agenda](https://github.com/ethereum/pm/issues/521) \| [notes](https://github.com/ShubhangiSG/pm-1/blob/master/Consensus-Layer-Meetings/086.md) \| no reddit | [video](https://youtu.be/nnjeqZK7jgU)
85|Thu, April 4, 2022 1400UTC |[agenda](https://github.com/ethereum/pm/issues/510) \| [notes](https://github.com/ShubhangiSG/pm-1/blob/master/Consensus-Layer-Meetings/085.md) \| no reddit | [video](https://www.youtube.com/watch?v=rYWF7N8tS0g&t=3830s)
84|Thu, March 24, 2022 1400UTC|[agenda](https://github.com/ethereum/pm/issues/501) \| [notes](https://github.com/geovgy/pm-1/blob/91f9d71513338d6afd3d318c5e1c45906d15b472/Consensus-Layer-Meetings/call_084.md) \| reddit | [video](https://youtu.be/ThoT6-eLTN0)
83|Thu, March 10, 2022 1400UTC|[agenda](https://github.com/ethereum/pm/issues/489) \| [notes](https://github.com/geovgy/pm-1/blob/patch-2/Consensus-Layer-Meetings/call_083.md) \| reddit | [video](https://youtu.be/SEVY6-Zr2OM)
81|Thu, Feb 10, 2022 1400UTC|[agenda](https://github.com/ethereum/pm/issues/475) \| [notes](https://github.com/geovgy/pm-1/blob/patch-6/Consensus-Layer-Meetings/call_081.md) \| reddit | [video](https://youtu.be/DtwTZWZrZMY)
80|Thur, Jan 27, 2022 14:00UTC|[agenda](https://github.com/ethereum/pm/issues/458) \| [notes](https://github.com/geovgy/pm-1/blob/patch-2/Consensus-Layer-Meetings/call_080.md) \| reddit | [video](https://youtu.be/Bi2qZ2epaPM)
79|Thu, Jan 13, 2022 1400UTC|[agenda](https://github.com/ethereum/pm/issues/443) \| [notes](https://github.com/geovgy/pm-1/blob/patch-2/Consensus-Layer-Meetings/call_079.md) \| reddit | [video](https://youtu.be/izyYW9-HbNk)
78|Thu, Dec 16, 2021 1400UTC|[agenda](https://github.com/ethereum/pm/issues/439) \| [notes](https://hackmd.io/@benjaminion/HyxWQTdqY) \| reddit | No recording
77|Thu, Dec 2, 2021 1400UTC|[agenda](https://github.com/ethereum/pm/issues/429) \| [notes](https://github.com/geovgy/pm-1/blob/patch-2/Consensus-Layer-Meetings/call_077.md) \| reddit | [video](https://youtu.be/1fIg_t6hZ8U)
76|Thu, Nov 18, 2021 1400UTC|[agenda](https://github.com/ethereum/pm/issues/418) \| [notes](https://github.com/Avishek041180/pm/blob/master/Consensus-Layer-Meetings/call_076.md) \| reddit | [video](https://www.youtube.com/watch?v=31Jxh9_xXvY)
75|Thu, Nov 4, 2021 1400UTC|[agenda](https://github.com/ethereum/pm/issues/412) \| [notes](https://github.com/Avishek041180/pm/blob/master/Consensus-Layer-Meetings/call_075.md) \| reddit | [video](https://youtu.be/9U_xj_zCMYg)
74|Thu, Oct 21, 2021 1400UTC|[agenda](https://github.com/ethereum/eth2.0-pm/issues/239) \| [notes](https://github.com/Avishek041180/pm/blob/master/Consensus-Layer-Meetings/Call_074.md) \| reddit | [video](https://www.youtube.com/watch?v=5vGxLoTUqaQ)
73|Thu, Sept 23, 2021 1400UTC|[agenda](https://github.com/ethereum/eth2.0-pm/issues/237) \| [notes](https://github.com/Avishek041180/pm/blob/master/Consensus-Layer-Meetings/call_073.md) \| reddit | [video](https://youtu.be/Pes_OaMJeDc)
72|Thu, Sept 9, 2021 1400UTC|[agenda](https://github.com/ethereum/eth2.0-pm/issues/235) \| [notes](https://github.com/Avishek041180/pm/blob/master/Consensus-Layer-Meetings/call_072.md) \| reddit | [video](https://www.youtube.com/watch?v=k3heiZA5j5s)
71|Thu, August 26, 2021 1400UTC|[agenda](https://github.com/ethereum/eth2.0-pm/issues/233) \| [notes](https://github.com/Avishek041180/pm/blob/master/Consensus-Layer-Meetings/call_071.md) \| reddit | [video](https://youtu.be/DZiy3RhUgNY)
70|Thu, August 12, 2021 1400UTC|[agenda](https://github.com/ethereum/eth2.0-pm/issues/232) \| [notes](https://github.com/Avishek041180/pm/blob/master/Consensus-Layer-Meetings/Call_070.md) \| reddit | [video](https://youtu.be/24MRTRDJ-iw)
69|Thu, July 29, 2021 1400UTC|[agenda](https://github.com/ethereum/eth2.0-pm/issues/229) \| [notes](https://github.com/Avishek041180/pm/blob/master/Consensus-Layer-Meetings/Call_069.md) \| reddit | [video](https://www.youtube.com/watch?v=NJWYZ0gABfg)
68|Thu, Jul 15, 2021 1400UTC|[agenda](https://github.com/ethereum/eth2.0-pm/issues/226) \| [notes](https://github.com/Avishek041180/pm/blob/master/Consensus-Layer-Meetings/Call_068.md) \| [reddit](https://www.reddit.com/r/ethereum/comments/oksqn4/live_ethereum_20_call_68_20210715_1400_gmt/) | [video](https://www.youtube.com/watch?v=-Bzq4s8Lr5E)
67 | Thu, July 1st, 2021 14:00 UTC  | [agenda](https://github.com/ethereum/eth2.0-pm/issues/224) \| [notes](https://github.com/Avishek041180/pm/blob/master/Consensus-Layer-Meetings/call_067.md) \| no reddit | [video](https://youtu.be/FNXk4ScqHn0) |
66 | Thu, Jun 17rd, 2020 14:00 UTC  | [agenda](https://github.com/ethereum/eth2.0-pm/issues/222) \| [notes](https://github.com/Avishek041180/pm/blob/master/Consensus-Layer-Meetings/call_066.md) \| no reddit | [video](https://www.youtube.com/watch?v=ZSMrxG1LAck&ab_channel=EthereumFoundation) |
65| Thu, Jun 3, 2021 14:00 UTC  | [agenda](https://github.com/ethereum/eth2.0-pm/issues/220) \| [notes](https://github.com/Avishek041180/pm/blob/master/Consensus-Layer-Meetings/call_065.md) \| no reddit | [video](https://www.youtube.com/watch?v=cgH8OsCg9tY) 
64| Thu, May 20, 2021 14:00 UTC  | [agenda](https://github.com/ethereum/eth2.0-pm/issues/218) \| [notes](https://github.com/Avishek041180/pm/blob/master/Consensus-Layer-Meetings/call_064.md) \| no reddit | [video](https://youtu.be/A1L7wLYAqnM) 
63| Thu, May 6, 2021 14:00 UTC  | [agenda](https://github.com/ethereum/eth2.0-pm/issues/217) \| [notes](https://github.com/Avishek041180/pm/blob/master/Consensus-Layer-Meetings/Call_063.md) \| no reddit | [video](https://youtu.be/qhcMxBh0GEc)
62| Thu, April 22, 2021 14:00 UTC  | [agenda](https://github.com/ethereum/eth2.0-pm/issues/214) \| [notes](https://github.com/Avishek041180/pm/blob/master/Consensus-Layer-Meetings/Call_062.md) \| no reddit | [video](https://youtu.be/D9Aqr8thF9c)
61| Thu, April 8, 2021 14:00 UTC  | [agenda](https://github.com/ethereum/eth2.0-pm/issues/212) \| [notes](https://github.com/Avishek041180/pm/blob/master/Consensus-Layer-Meetings/call_061.md) \| no reddit | [video](https://www.youtube.com/watch?v=XLB5HEWdZUE&list=PLaM7G4Llrb7wv3Z4XD82Skm78DaMrJEBA&index=2)
60| Thu, March 25, 2021 14:00 UTC  | [agenda](https://github.com/ethereum/eth2.0-pm/issues/210) \| [notes](https://github.com/Avishek041180/pm/blob/master/Consensus-Layer-Meetings/call_060.md) \| no reddit | [video](https://youtu.be/Q0EbnFViJFk)
59|Thu, March 11, 2021 14:00 UTC  | [agenda](https://github.com/ethereum/eth2.0-pm/issues/208) \| [notes](https://github.com/Avishek041180/pm/blob/master/Consensus-Layer-Meetings/call_059.md) \| no reddit | [video](https://youtu.be/s017DQlsCCw)
58|Thu, February 25, 2021 14:00 UTC  | [agenda](https://github.com/ethereum/eth2.0-pm/issues/206) \| [notes](https://github.com/Avishek041180/pm/blob/master/Consensus-Layer-Meetings/Call_058.md) \| no reddit | [video](https://youtu.be/yrDVhoTg5XU)
57|Thu, February 11, 2021 14:00 UTC  | [agenda](https://github.com/ethereum/eth2.0-pm/issues/203) \| [notes](https://github.com/Avishek041180/pm/blob/master/Consensus-Layer-Meetings/call_057.md) \| no reddit | [video](https://youtu.be/z3Gj6TXgcb0)
56|Thu, Jan 28, 2021 14:00 UTC  | [agenda](https://github.com/ethereum/eth2.0-pm/issues/200) \| [notes](https://github.com/Avishek041180/pm/blob/master/Consensus-Layer-Meetings/call_056.md) \| no reddit | [video](https://youtu.be/_WK3k_k-4w8)
55| Thu, Jan 14, 2021 14:00 UTC  | [agenda](https://github.com/ethereum/eth2.0-pm/issues/198) \| [notes](https://github.com/Avishek041180/pm/blob/master/Consensus-Layer-Meetings/call_055.md) \| no reddit | [video](https://youtu.be/xNt6MmEV3JI) 
54|Thu, Dec 17, 2020 14:00 UTC  | [agenda](https://github.com/ethereum/eth2.0-pm/issues/196) \| [notes](https://github.com/Avishek041180/pm/blob/master/Consensus-Layer-Meetings/Call_054.md) \| no reddit | [video](https://youtu.be/Eo7H8fZA23E) 
53| Thu, Dec 2, 2020 14:00 UTC  | [agenda](https://github.com/ethereum/eth2.0-pm/issues/193) \| [notes](https://github.com/Avishek041180/pm/blob/master/Consensus-Layer-Meetings/call_053.md) \| [reddit](https://www.reddit.com/r/ethereum/comments/k5seju/live_ethereum_20_call_53_2020123_1400_gmt/) | [video](https://youtu.be/8mE--yxMZtk) 
52| Thu, Nov 12, 2020 14:00 UTC  | [agenda](https://github.com/ethereum/eth2.0-pm/issues/191) \| [notes](https://github.com/Avishek041180/pm/blob/master/Consensus-Layer-Meetings/call_052.md) \| reddit | [video](https://youtu.be/yFjs_tB6I-Y) 
51|Thu, Oct 29, 2020 14:00 UTC  | [agenda](https://github.com/ethereum/eth2.0-pm/issues/189) \| [notes](https://github.com/Avishek041180/pm/blob/master/Consensus-Layer-Meetings/call_051.md) \| reddit | [video](https://youtu.be/_4Ry2AEzXGU) 
50| Thu, Oct 15, 2020 14:00 UTC  | [agenda](https://github.com/ethereum/eth2.0-pm/issues/187) \| [notes](https://github.com/Avishek041180/pm/blob/master/Consensus-Layer-Meetings/call_050.md) \| [reddit](https://www.reddit.com/r/ethereum/comments/jbi8rd/live_ethereum_20_call_50_20201015_1400_gmt/) | [video](https://www.youtube.com/watch?v=L4Dvlgxku1g) 
49|Thu, Oct 1, 2020 14:00 UTC  | [agenda](https://github.com/ethereum/eth2.0-pm/issues/184) \| [notes](https://github.com/Avishek041180/pm/blob/master/Consensus-Layer-Meetings/call_049.md) \| reddit | [video](https://youtu.be/IRWQUQfq7yQ) 
48|Thu, Sept 17, 2020 14:00 UTC  | [agenda](https://github.com/ethereum/eth2.0-pm/issues/181) \| [notes](https://github.com/Avishek041180/pm/blob/master/Consensus-Layer-Meetings/call_048.md) \| reddit | [video](https://youtu.be/5GYF6gCIbGE) 
47|Thu, Sept 3, 2020 14:00 UTC  | [agenda](https://github.com/ethereum/eth2.0-pm/issues/178) \| [notes](https://github.com/Avishek041180/pm/blob/master/Consensus-Layer-Meetings/call_047.md) \| reddit | [video](https://youtu.be/FhFIog9D0II)
46|Thu, August 20, 2020 14:00 UTC  | [agenda](https://github.com/ethereum/eth2.0-pm/issues/173) \| [notes](https://github.com/Avishek041180/pm/blob/master/Consensus-Layer-Meetings/call_046.md) \| reddit | [video](https://youtu.be/g3fKTfBXArU)
45|Thu, August 8, 2020 14:00 UTC  | [agenda](https://github.com/ethereum/eth2.0-pm/issues/171) \| [notes](https://github.com/Avishek041180/pm/blob/master/Consensus-Layer-Meetings/call_045.md) \| reddit | [video](https://youtu.be/DVePZUQOyFk)
44|Thu, July 23, 2020 14:00 UTC  | [agenda](https://github.com/ethereum/eth2.0-pm/issues/169) \| [notes](https://github.com/Avishek041180/pm/blob/master/Consensus-Layer-Meetings/call_044.md) \| reddit | [video](https://youtu.be/MMNgoDYKvhQ)
43|Thu, July 9, 2020 14:00 UTC  | [agenda](https://github.com/ethereum/eth2.0-pm/issues/165) \| [notes](https://github.com/Avishek041180/pm/blob/master/Consensus-Layer-Meetings/call_043.md) \| reddit | [video](https://youtu.be/4IooxDX_GfU)
42|Thu, June 25, 2020 14:00 UTC  | [agenda](https://github.com/ethereum/eth2.0-pm/issues/162) \| [notes](https://github.com/Avishek041180/pm/blob/master/Consensus-Layer-Meetings/call_042.md) \| reddit | [video](https://youtu.be/P1AEmUt9ltg)
41| Thu, Jun 11, 2020 14:00 UTC  | [agenda](https://github.com/ethereum/eth2.0-pm/issues/158) \| [notes](https://github.com/Avishek041180/pm/blob/master/Consensus-Layer-Meetings/call_041.md) \| [reddit](https://www.reddit.com/r/ethereum/comments/h0z8bm/live_ethereum_20_call_41_2020611_1400_gmt/) | [video](https://youtu.be/WmU3k2v4UA8) 
40| Thu, May 28, 2020 14:00 UTC  | [agenda](https://github.com/ethereum/eth2.0-pm/issues/154) \| [notes](https://github.com/Avishek041180/pm/blob/master/Consensus-Layer-Meetings/call_040.md) \| [reddit](https://www.reddit.com/r/ethereum/comments/gs7th7/eth20_call_40_2020527/) |[video](https://youtu.be/xvIk22HvTVE)
39| Thu, May 14, 2020 14:00 UTC  | [agenda](https://github.com/ethereum/eth2.0-pm/issues/149) \| [notes](https://github.com/Avishek041180/pm/blob/master/Consensus-Layer-Meetings/call_039.md) \| [reddit](https://www.reddit.com/r/ethereum/comments/gjgu83/live_ethereum_20_call_39_2020514_1400_gmt/) |
38| Thu, Apr 23, 2020 14:00 UTC  | [agenda](https://github.com/ethereum/eth2.0-pm/issues/145) \| [notes](https://github.com/Avishek041180/pm/blob/master/Consensus-Layer-Meetings/call_038.md) \| reddit |[video](https://youtu.be/avRcGzfjeIw)
37| Thu, Apr 09, 2020 14:00 UTC  | [agenda](https://github.com/ethereum/eth2.0-pm/issues/141) \| [notes](https://github.com/Avishek041180/pm/blob/master/Consensus-Layer-Meetings/call_037.md) \| reddit |[video](https://www.youtube.com/watch?v=aEJ9Pw7yFYM)
36| Thu, Mar 26, 2020 14:00 UTC  | [agenda](https://github.com/ethereum/eth2.0-pm/issues/135) \| [notes](https://github.com/Avishek041180/pm/blob/master/Consensus-Layer-Meetings/call_036.md) \| [reddit](https://www.reddit.com/r/ethereum/comments/fpbvv1/live_ethereum_20_call_36_2020326_1400_gmt/) | [video](https://www.youtube.com/watch?v=Vn1oHH55yPk) 
35| Thu, Mar 3, 2020 14:00 UTC  | [agenda](https://github.com/ethereum/eth2.0-pm/issues/132) \| [notes](https://github.com/Avishek041180/pm/blob/master/Consensus-Layer-Meetings/call_035.md) \| reddit | [video](https://www.youtube.com/watch?v=orVYfqP_YuQ) 
34| Thu, Feb 27, 2020 14:00 UTC   | [agenda](https://github.com/ethereum/eth2.0-pm/issues/129) \| [notes](https://github.com/Avishek041180/pm/blob/master/Consensus-Layer-Meetings/call_034.md) \| [reddit](https://www.reddit.com/r/ethereum/comments/fa957t/live_ethereum_20_call_34_2020227_1400_gmt/) | [video](https://www.youtube.com/watch?v=tLiMgFoG_vs) 
33| Thu Feb 06, 2020 14:00 UTC    | [agenda](https://github.com/ethereum/eth2.0-pm/issues/126) \| [notes](https://github.com/Avishek041180/pm/blob/master/Consensus-Layer-Meetings/call_033.md) \| [reddit](https://www.reddit.com/r/ethereum/comments/ezpqyy/live_ethereum_20_call_33_202026_1400_gmt/) | [video](https://www.youtube.com/watch?v=c8BhhPfdy0A) 
32| Thu, Jan 23, 2020 14:00 UTC      | [agenda](https://github.com/ethereum/eth2.0-pm/issues/123) \| [notes](https://github.com/Avishek041180/pm/blob/master/Consensus-Layer-Meetings/call_032.md) \| [reddit](https://www.reddit.com/r/ethereum/comments/esq90y/live_ethereum_20_call_32_2020123_1400_gmt/) | [video](https://www.youtube.com/watch?v=kt59-FEeWTI) 
31| Thu, Jan 09, 2020 14:00 UTC      | [agenda](https://github.com/ethereum/eth2.0-pm/issues/118) \| [notes](https://github.com/Avishek041180/pm/blob/master/Consensus-Layer-Meetings/call_031.md) \| [reddit](https://www.reddit.com/r/ethereum/comments/em7erh/live_ethereum_20_call_31_202019_1400_gmt/) | [video](https://www.youtube.com/watch?v=u2w4EO9YepI) 
30| Thu, Dec 19, 2019 14:00 UTC      | [agenda](https://github.com/ethereum/eth2.0-pm/issues/112) \| [notes](https://github.com/Avishek041180/pm/blob/master/Consensus-Layer-Meetings/call_030.md) \| [reddit](https://www.reddit.com/r/ethereum/comments/ecrgfh/live_eth20_call_30_20191219_1400_gmt/) | [video](https://www.youtube.com/watch?v=LYLiqpj-wiE) 
29| Thu, Dec 5, 2019 14:00 UTC     | [agenda](https://github.com/ethereum/eth2.0-pm/issues/108) \| [notes](https://github.com/Avishek041180/pm/blob/master/Consensus-Layer-Meetings/call_029.md) \| no reddit | [video](https://www.youtube.com/watch?v=MxeEWmEdb5E) 
28| Thu, Nov 21, 2019 14:00 UTC      | [agenda](https://github.com/ethereum/eth2.0-pm/issues/101) \| [notes](https://github.com/Avishek041180/pm/blob/master/Consensus-Layer-Meetings/call_028.md) \| no reddit | [video](https://www.youtube.com/watch?v=DzLrxuN55VA) 
27| Thu, Nov 7, 2019 14:00 UTC      | [agenda](https://github.com/ethereum/eth2.0-pm/issues/95) \| [notes](https://github.com/Avishek041180/pm/blob/master/Consensus-Layer-Meetings/call_027.md) \| [reddit](https://www.reddit.com/r/ethereum/comments/dsxbhc/live_eth20_call_27_2019117_1400_gmt/) | [video](https://www.youtube.com/watch?v=4_EGNG-Yek4) 
26| Thu, Oct 24, 2019 14:00 UTC      | [agenda](https://github.com/ethereum/eth2.0-pm/issues/89) \| [notes](https://github.com/Avishek041180/pm/blob/master/Consensus-Layer-Meetings/call_026.md) \| [reddit](https://www.reddit.com/r/ethereum/comments/dmgoqf/live_eth20_implementers_call_26_20191024_1400_gmt/) | [video](https://www.youtube.com/watch?v=DXGeC7cg71Y) 
25| Thu, Sep 9, 2019 14:00 UTC      | [agenda](https://github.com/ethereum/eth2.0-pm/issues/85) \| [notes](https://github.com/Avishek041180/pm/blob/master/Consensus-Layer-Meetings/call_025.md) \| [reddit](https://www.reddit.com/r/ethereum/comments/d6beer/eth20_implementers_call_25_2019919_1400_gmt/) | [video](https://www.youtube.com/watch?v=pEdqjXO6euY) 
24| Thu, Aug 29, 2019 14:00 UTC      | [agenda](https://github.com/ethereum/eth2.0-pm/issues/73) \| [notes](https://github.com/Avishek041180/pm/blob/master/Consensus-Layer-Meetings/call_024.md) \| [reddit](https://www.reddit.com/r/ethereum/comments/cwxlye/live_eth20_implementers_call_24_2019829_1400_gmt/) | [video](https://www.youtube.com/watch?v=sz87_i5Uy1I) 
23| Thu, Aug 15, 2019 14:00 UTC      | [agenda](https://github.com/ethereum/eth2.0-pm/issues/68) \| [notes](https://github.com/Avishek041180/pm/blob/master/Consensus-Layer-Meetings/call_023.md) \| [reddit](https://www.reddit.com/r/ethereum/comments/cqng6t/live_eth20_implementers_call_23_2019815_1400_gmt/) | [video](https://www.youtube.com/watch?v=Av74vZRXeKo) 
22| Thu, Jul 25, 2019 14:00 UTC      | [agenda](https://github.com/ethereum/eth2.0-pm/issues/64) \| [notes](https://github.com/Avishek041180/pm/blob/master/Consensus-Layer-Meetings/call_022.md) \| no reddit | [video](https://www.youtube.com/watch?v=ReSiB2940AE) 
21| Thu, Jul 11, 2019 14:00 UTC      | [agenda](https://github.com/ethereum/eth2.0-pm/issues/55) \| [notes](https://github.com/Avishek041180/pm/blob/master/Consensus-Layer-Meetings/call_021.md) \| [reddit](https://www.reddit.com/r/ethereum/comments/cbsyu4/live_eth20_implementers_call_21_2019711_1400_gmt/) | [video](https://www.youtube.com/watch?v=YB8o_5qjNBc) 
20| Thu, Jun 13, 2019 14:00 UTC      | [agenda](https://github.com/ethereum/eth2.0-pm/issues/51) \| [notes](https://github.com/Avishek041180/pm/blob/master/Consensus-Layer-Meetings/call_020.md) \| [reddit](https://www.reddit.com/r/ethereum/comments/c6nuwh/eth20_implementers_call_20_2019627/) | [video](https://www.youtube.com/watch?v=Y8rhSbtY-Pg) 
19| Thu, Jun 13, 2019 14:00 UTC      | [agenda](https://github.com/ethereum/eth2.0-pm/issues/45) \| [notes](https://github.com/Avishek041180/pm/blob/master/Consensus-Layer-Meetings/call_019.md) \| no reddit | [video](https://www.youtube.com/watch?v=izspfej05lE) 
18| Thu, May 23, 2019 14:00 UTC      | [agenda](https://github.com/ethereum/eth2.0-pm/issues/43) \| [notes](https://github.com/Avishek041180/pm/blob/master/Consensus-Layer-Meetings/call_018.md) \| [reddit](https://www.reddit.com/r/ethereum/comments/bs37os/eth20_implementers_call_18_2019523/) | [video](https://www.youtube.com/watch?v=dw2GmEuLr5k) 
17| Thu, May 02, 2019 14:00 UTC      | [agenda](https://github.com/ethereum/eth2.0-pm/issues/42) \| [notes](https://github.com/Avishek041180/pm/blob/master/Consensus-Layer-Meetings/call_017.md) \| no reddit | [video](https://www.youtube.com/watch?v=bi7lh5Ie3x0) 
16| Thu, Apr 18, 2019 14:00 UTC      | [agenda](https://github.com/ethereum/eth2.0-pm/issues/37) \| [notes](https://github.com/Avishek041180/pm/blob/master/Consensus-Layer-Meetings/call_016.md) \| no reddit | [video](https://www.youtube.com/watch?v=eN_O8bSaS5Q) 
15| Thu, Mar 28, 2019 14:00 UTC      | [agenda](https://github.com/ethresearch/eth2.0-pm/issues/35) \| [notes](https://github.com/Avishek041180/pm/blob/master/Consensus-Layer-Meetings/call_015.md) \| no reddit | [video](https://www.youtube.com/watch?v=bC4v_a-gcrs) 
14| Thu, Mar 14, 2019 14:00 UTC      | [agenda](https://github.com/ethresearch/eth2.0-pm/issues/33) \| [notes](https://github.com/Avishek041180/pm/blob/master/Consensus-Layer-Meetings/call_014.md) \| [reddit](https://www.reddit.com/r/ethereum/comments/b0ud27/live_eth20_implementers_call_14_201903214_starts/)  | [video](https://www.youtube.com/watch?v=zeceWlmxseY) 
13| Thu, Feb 28, 2019 14:00 UTC      | [agenda](https://github.com/ethresearch/eth2.0-pm/issues/31) \| [notes](https://github.com/Avishek041180/pm/blob/master/Consensus-Layer-Meetings/call_013.md) \| no reddit  | [video](https://www.youtube.com/watch?v=0ZWG8hMbxes) 
12| Thu, Feb 14, 2019 14:00 UTC      | [agenda](https://github.com/ethresearch/eth2.0-pm/issues/29) \| [notes](https://github.com/Avishek041180/pm/blob/master/Consensus-Layer-Meetings/call_012.md) \| [reddit](https://www.reddit.com/r/ethereum/comments/aqe147/eth20_call_12_stream/)  | [video](https://www.youtube.com/watch?v=p1qHM2B8cGc) 
11| Thu, Jan 31, 2019 14:00 UTC      | [agenda](https://github.com/ethresearch/eth2.0-pm/issues/27) \| [notes](https://github.com/Avishek041180/pm/blob/master/Consensus-Layer-Meetings/call_011.md) \| no reddit | [video](https://www.youtube.com/watch?v=wS3sOB_hfgk) 
10| Thu, Jan 17, 2019 14:00 UTC      | [agenda](https://github.com/ethresearch/eth2.0-pm/issues/23) \| [notes](https://github.com/Avishek041180/pm/blob/master/Consensus-Layer-Meetings/call_010.md) \| [reddit](https://www.reddit.com/r/ethereum/comments/agtomc/live_eth20_implementers_call_10_20190116_1400_utc/)  | [video](https://www.youtube.com/watch?v=KZ9fms_PrQU) 
9| Thu, Jan 03, 2019 14:00 UTC       | [agenda](https://github.com/ethresearch/eth2.0-pm/issues/21) \| [notes](https://github.com/Avishek041180/pm/blob/master/Consensus-Layer-Meetings/call_009.mdd) \| [reddit](https://www.reddit.com/r/ethereum/comments/ac1smo/livestream_eth20_implementers_call_9_201913_2pm/)  | [video](https://www.youtube.com/watch?v=6trA-5rjZUQ) 
8| Thu, Dec 13, 2018 14:00 UTC      | [agenda](https://github.com/ethresearch/eth2.0-pm/issues/19) \| [notes](https://github.com/Avishek041180/pm/blob/master/Consensus-Layer-Meetings/call_008.md) \| [reddit](https://www.reddit.com/r/ethereum/comments/a5n11i/stream_eth20_implementers_call_8_20181213/)  | [video](https://www.youtube.com/watch?v=NO9UlkpFKA0) 
7| Thu, Nov 29, 2018 14:00 UTC      | [agenda](https://github.com/ethresearch/eth2.0-pm/issues/17) \| [notes](https://github.com/Avishek041180/pm/blob/master/Consensus-Layer-Meetings/call_007.md) \| [reddit](https://www.reddit.com/r/ethereum/comments/a18tlu/stream_eth20_implementers_call_7_11292018_2pm_utc/)  | [video](https://www.youtube.com/watch?v=Zl-yusB8oqY) 
6| Thu, Nov 15, 2018 14:00 UTC      | [agenda](https://github.com/ethresearch/eth2.0-pm/issues/15) \| [notes](https://github.com/Avishek041180/pm/blob/master/Consensus-Layer-Meetings/call_006.md) \| [reddit](https://www.reddit.com/r/ethereum/comments/9x5kk6/live_eth20_implementers_call_6_20181115_2pm_utc/)    | [video](https://www.youtube.com/watch?v=VNwANifX7qE) 
5| Thu, Oct 11, 2018 14:00 UTC      | [agenda](https://github.com/ethresearch/eth2.0-pm/issues/11) \| [notes](https://github.com/Avishek041180/pm/blob/master/Consensus-Layer-Meetings/call_005.md) \| [reddit](https://www.reddit.com/r/ethereum/comments/9nb2uk/eth20_implementers_call_5_101118_fixed/)    | [video](https://www.youtube.com/watch?v=cNLO3vyod-E) 
4| Thu, Sept 27, 2018 14:00 UTC     | [agenda](https://github.com/ethresearch/eth2.0-pm/issues/8)  \| [notes](https://github.com/Avishek041180/pm/blob/master/Consensus-Layer-Meetings/call_004.md) \| [reddit](https://www.reddit.com/r/ethereum/comments/9jd5sk/eth20_implementers_call_4_9272018_live/)    | [video](https://www.youtube.com/watch?v=SvcqFEwyZo0) 
3| Thu, Sept 13, 2018 14:00 UTC     | [agenda](https://github.com/ethresearch/eth2.0-pm/issues/5)  \| [notes](https://github.com/Avishek041180/pm/blob/master/Consensus-Layer-Meetings/call_003.md) \| [reddit](https://www.reddit.com/r/ethereum/comments/9femq0/stream_eth20_implementers_call_3_9132018/)  | [video](https://www.youtube.com/watch?v=cp0LxJiyV3I) 
2| Thu, Aug 30, 2018 14:00 UTC      | [agenda](https://github.com/ethresearch/eth2.0-pm/issues/3)  \| [notes](https://github.com/Avishek041180/pm/blob/master/Consensus-Layer-Meetings/call_002.md) \| [reddit](https://www.reddit.com/r/ethereum/comments/9bjk2u/video_eth20_implementers_call_2/)           | [video](https://www.youtube.com/watch?v=66SFMJC0RQo) 
1| Thu, Aug 16, 2018 14:00 UTC      | [agenda](https://github.com/ethresearch/eth2.0-pm/issues/2)  \| [notes](https://github.com/Avishek041180/pm/blob/master/Consensus-Layer-Meetings/call_001.md) \| [reddit](https://www.reddit.com/r/ethereum/comments/97siac/live_eth20_implementers_call_1/)            | [video](https://www.youtube.com/watch?v=8F9NPGIv9vI) 
0| Thu, Aug 02, 2018 14:00 UTC       | [agenda](https://github.com/ethereum/beacon_chain/issues/44) \| [notes](https://github.com/Avishek041180/pm/blob/master/Consensus-Layer-Meetings/call_000.md) \| [reddit](https://www.reddit.com/r/ethereum/comments/949eo6/ethereum_sharding_implementers_call_0/)     | [video](https://www.youtube.com/watch?v=Ynqrka5DQOI) <|MERGE_RESOLUTION|>--- conflicted
+++ resolved
@@ -10,10 +10,7 @@
 
  №  | Date                             | Notes          | Recording            |
 --- | -------------------------------- | -------------- | -------------------- |
-<<<<<<< HEAD
-=======
 90| Thursday 2022/6/30 at 14:00 UTC |[agenda](https://github.com/ethereum/pm/issues/555) \| [notes](https://github.com/ethereum/pm/blob/1fa223e0c457b892470d7359c8499245d70db57c/Consensus-Layer-Meetings/Call_90.md) \| no reddit | [video](https://youtu.be/Fid8hTxkRHM)
->>>>>>> 720ab602
 89| Thursday 2022/6/16 at 14:00 UTC |[agenda](https://github.com/ethereum/pm/issues/549) \| [notes](https://github.com/darkfire-rain/pm/blob/master/Consensus-Layer-Meetings/call_089.md) \| no reddit | [video](https://youtu.be/WHOZ_2tlTqk)
 88|Thu, May 19, 2022 1400UTC |[agenda](https://github.com/ethereum/pm/issues/527) \| [notes](https://github.com/darkfire-rain/pm/blob/master/Consensus-Layer-Meetings/call_088.md) \| no reddit | [video](https://www.youtube.com/watch?v=4oI48BEijVw)
 87|Thu, May 19, 2022 1400UTC |[agenda](https://github.com/ethereum/pm/issues/527) \| [notes](https://github.com/geovgy/pm-1/blob/patch-14/Consensus-Layer-Meetings/Call_087.md) \| no reddit | [video](https://youtu.be/-6dZVes6aWc)
