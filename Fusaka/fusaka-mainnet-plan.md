--- conflicted
+++ resolved
@@ -18,13 +18,8 @@
 | Lighthouse | [Jimmy Chen](https://github.com/jimmygchen) | [Sean Anderson](https://github.com/realbigsean) |
 | Lodestar | Matthew Keil | Cayman Nava |
 | Nimbus | | |
-<<<<<<< HEAD
-| Nethermind | | |
+| Nethermind | Alexey Osipov | Łukasz Rozmej |
 | Prysm | @prysmatic in Ethereum R&D Discord  | [Prysm Team email](mailto:team@prysmaticlabs.com) | 
-=======
-| Nethermind | Alexey Osipov | Łukasz Rozmej |
-| Prysm | | |
->>>>>>> ee665c47
 | Reth | mattsse | jenpaff |
 | Teku | Paul Harris | Lucas Saldanha |
 
