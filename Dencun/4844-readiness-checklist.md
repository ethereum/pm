# EIP-4844 Readiness Checklist

This document is meant to capture various tasks that need to be completed before EIP-4844 is ready to be scheduled for mainnet deployment. **Last updated Sept 8, 2023**. 

## Specs

- [Execution Layer: EIP-4844](https://eips.ethereum.org/EIPS/eip-4844)
- [Consensus Layer: consensus-specs `deneb` folder](https://github.com/ethereum/consensus-specs/tree/dev/specs/deneb)
- [Engine API: `blob-extension.md`](https://github.com/ethereum/execution-apis/blob/main/src/engine/experimental/blob-extension.md)

## Implementation

### Client Implementation Status 

#### Execution Layer 

### Implementation Progresss

Implementation status of Included EIPs across participating clients.

|                | [1153](https://eips.ethereum.org/EIPS/eip-1153) | [4788](https://eips.ethereum.org/EIPS/eip-4788) | [4844](https://eips.ethereum.org/EIPS/eip-4844) | [5656](https://eips.ethereum.org/EIPS/eip-5656) | [6780](https://eips.ethereum.org/EIPS/eip-6780) | [7516](https://eips.ethereum.org/EIPS/eip-7516) |
|----------------|-------------------------------------------------|-------------------------------------------------|-------------------------------------------------|-------------------------------------------------|-------------------------------------------------|-------------------------------------------------|
| **Geth**       | [Merged](https://github.com/ethereum/go-ethereum/pull/26003) + [Merged](https://github.com/ethereum/go-ethereum/pull/27663)| - | [Merged](https://github.com/ethereum/go-ethereum/pull/26940) | [Merged](https://github.com/ethereum/go-ethereum/pull/26181) | [Not merged](https://github.com/ethereum/go-ethereum/pull/27189) | |
| **Besu**       | [Merged](https://github.com/hyperledger/besu/pull/4118) | - | [Merged]([https://github.com/hyperledger/besu/tree/eip-4844-interop](https://github.com/hyperledger/besu/pull/5724)) | [Merged](https://github.com/hyperledger/besu/pull/5493) | [Merged](https://github.com/hyperledger/besu/pull/4118) | |
| **Nethermind** | [Merged](https://github.com/NethermindEth/nethermind/pull/4126) | [Not merged](https://github.com/NethermindEth/nethermind/pull/5476) | [Not merged (many PRs)](https://github.com/NethermindEth/nethermind/pull/5671) | [Not merged](https://github.com/NethermindEth/nethermind/pull/5791) | [Not merged](https://github.com/NethermindEth/nethermind/pull/4704) | |
| **Erigon**     | [Merged](https://github.com/ledgerwatch/erigon/pull/7405) + [Merged](https://github.com/ledgerwatch/erigon/pull/7885) | [Merged (many PRs)](https://github.com/ledgerwatch/erigon/pulls?q=is%3Apr+4788) | [Merged (many PRs)](https://github.com/ledgerwatch/erigon/pulls?q=is%3Apr+4844) | [Merged](https://github.com/ledgerwatch/erigon/pull/7887) | [Merged](https://github.com/ledgerwatch/erigon/pull/7976) | [Merged](https://github.com/ledgerwatch/erigon/pull/8231) |
| **EthereumJS** | [Merged](https://github.com/ethereumjs/ethereumjs-monorepo/pull/1860) | [Merged](https://github.com/ethereumjs/ethereumjs-monorepo/pull/2810) | [Merged (many PRs)](https://github.com/ethereumjs/ethereumjs-monorepo/pulls?q=is%3Apr+4844) | [Merged](https://github.com/ethereumjs/ethereumjs-monorepo/pull/2808) | [Merged](https://github.com/ethereumjs/ethereumjs-monorepo/pull/2771) | |

#### Consensus Layer 

See the latest [devnet configs](https://github.com/ethpandaops/dencun-testnet/blob/master/ansible/inventories/devnet-8/group_vars/all/images.yaml#L2)


### Spec-level Open Issues 

- [x] SSZ vs. RLP encoding of transactions
    - EIP-4844 transactions will maintain RLP encoding, see: https://github.com/ethereum/EIPs/pull/6985
- [x] Big vs. Little endian precompile inputs
    - See https://github.com/ethereum/EIPs/pull/7020
- [x] Returning the modulus as an output for the precompile, see [#PR5864](https://github.com/ethereum/EIPs/pull/5864)
- [x] Fee Market design
    - [x] **[Solved by [PR#5707](https://github.com/ethereum/EIPs/pull/5353#issuecomment-1199277606)]** The current fee market for blob tracks the long-run average of blobs, which is different from EIP-1559 that tracks the short-term gas usage. This has implications on the most optimal way for blobs to be sent, i.e. whether there are many short bursts of blobs or a constant "stream" of them. See [here](https://github.com/ethereum/EIPs/pull/5353#issuecomment-1199277606) for more context. 
- [x] Blob Retention Period
    - **[Solved by [PR#3047](https://github.com/ethereum/consensus-specs/pull/3047)]** The longer blobs are stored, the higher the storage cost imposed on network nodes. The retention period needs to be set taking into account blob size [blocker], node sync time, and optimistic rollup fraud proof windows.
- [x] **Optional** Setting the minimum gas price for blobs >1 wei, see [PR#5862](https://github.com/ethereum/EIPs/pull/5862)
    - Decided against this in [Implementers' Call 5](https://github.com/ethereum/pm/issues/670)  

### Client-level Open Issues

- [ ] Re-orgs & Reintroduction of Externally Built Blob Transactions 
    - When a re-org happens, if a blob transaction was included via an externally built block, it currently is not possible to re-introduce it in the mempool for re-inclusion in a block. Either this is fine (and builders must manually re-submit such transactions), or CL clients must be modified to provide the blobs in the `newPayload` API calls
    - June 23 update: https://hackmd.io/aVek93y-QmSv1mz2Agc9iQ#Client-Implementations 
- [x] KZG support in Library
    - Need efficient library support for the cryptographic [operations](https://github.com/ethereum/consensus-specs/blob/dev/specs/eip4844/polynomial-commitments.md) required to verify and interact with blobs, compatible with all clients' programming language. 
        - [x] [Open issue in BLST](https://github.com/supranational/blst/issues/10)
- [x] Gossiping of blob transactions ([@MariusVanDerWijden](https://github.com/MariusVanDerWijden))
    - **[Resolved by introducing [`eth/68`](https://github.com/ethereum/EIPs/pull/5793)]** Large blob transactions are expensive to gossip over the network. Solution: enable node to announce & request specific transactions rather than gossip them by default.
    - [PR#5930](https://github.com/ethereum/EIPs/pull/5930)m makes `eth/68` a dependency of EIP-4844. 
- [x] Sync Strategy ([@djrtwo](https://github.com/djrtwo), [@terencechain](https://github.com/terencechain)) 
    - **[Resolved with [PR#3046](https://github.com/ethereum/consensus-specs/pull/3046)]** Blobs can either be synced coupled to CL blocks, or independently from them. The tradeoffs to each approach are explained [here](https://hackmd.io/_3lpo0FzRNa1l7XB0ELH7Q?view) and [here](https://notes.ethereum.org/RLOGb1hYQ0aWt3hcVgzhgQ?view). For both gossip and historical sync, blocks and blobs were decoupled.

### KZG Ceremony 
- [x] EIP-4844 requires a Powers of Tau ceremony to provide its cryptographic foundation. Resources relevant to the ceremony are available [here](https://github.com/ethereum/KZG-Ceremony). 
    - The KZG ceremony is now complete. It gathered more than 100,000 contributions, making it the largest such ceremony to date. 

### APIs
- [x] [Merge `getPayloadV3` and `getBlobsBundleV1`](https://github.com/ethereum/execution-apis/pull/402)
- [x] [Blob Sidecar Beacon API](https://github.com/Inphi/prysm/pull/21) ([@mdehoog](https://github.com/mdehoog))
- [x] [Engine API support](https://github.com/ethereum/execution-apis/pull/197)

## Testing 

**Note:** [this document](https://notes.ethereum.org/@ethpandaops/dencun-testing-overview) is currently being used to track testing efforts. The sections below may be out of date. 

### Consensus Layer 
- [x] [consensus-specs tests](https://github.com/ethereum/consensus-specs/tree/dev/tests/core/pyspec)
    - See the [`deneb`](https://github.com/ethereum/consensus-specs/tree/dev/tests/core/pyspec/eth2spec/test/deneb) folder
- [x] Networking Overhead Analysis
    - Blobs add to the bandwidth requirements of the CL gossip network. Analysis on how many blobs should be included per block to maintain acceptable bandwidth and hardware constraints is required. Discussed in [Breakout Room #4](https://docs.google.com/document/d/1KgKZnb5P07rdLBb_nRCaXhzG_4PBoZXtFQNzKO2mrvc/edit#heading=h.t7yop7yz4l6m). [Proposed experiment](https://notes.ethereum.org/lQ_75o64R9q8ddt3M9M3tg?view) ([@djrtwo](https://github.com/djrtwo), [@terencechain](https://github.com/terencechain)) 
    - [x] [PR#5863](https://github.com/ethereum/EIPs/pull/5863) reduced the number of targetted blobs to 2, for a target of 0.25mb per block. 
- [ ] [Hive](https://github.com/ethereum/hive) tests
    - [ ] Beacon API Simulator

### Execution Layer
- [ ] [execution-spec-tests](https://github.com/ethereum/execution-spec-tests/tree/main/fillers/eips/eip4844#-execution-specification-test-cases), [tracker](https://github.com/ethereum/execution-spec-tests/issues/130)
    - [ ] RLP Blob Transactions
    - [x] [ExcessDataGas Header Field/Gas Accounting](https://github.com/ethereum/execution-spec-tests/blob/main/fillers/eips/eip4844/excess_data_gas.py)
    - [x] [DATAHASH Opcode](https://github.com/ethereum/execution-spec-tests/blob/main/fillers/eips/eip4844/datahash_opcode.py)
    - [ ] [Point Evaluation Precompile](https://github.com/ethereum/execution-spec-tests/pull/104/files)
- [ ] [Hive](https://github.com/ethereum/hive) tests
    - [ ] Docker resource constraints
    - [x] [Engine API Tests](https://github.com/ethereum/hive/pull/759)
        - [x] `engine_getPayloadV3`
        - [x] `engine_newPayloadV3`
        - [ ] Transaction Pool
            - [ ] Spam transactions
            - [ ] Invalid transactions
            - [ ] Fee market 
    - [ ] [Pyspec Update](https://github.com/ethereum/hive/pull/765)


### End-to-End
- [ ] [Hive](https://github.com/ethereum/hive) tests
    - [ ] Cancun Fork Simulator
    - [ ] Blob Expiry Tests
    - [ ] Builder API
        - [ ] Builder-Relayer Mock Tests
        - [ ] Real MEV-Boost Simulator
- [ ] [Sync tests](https://github.com/samcm/ethereum-sync-testing)
- [ ] Shadow forks 
    - [x] Goerli shadowfork
    - [x] Sepolia shadowfork
    - [x] Holešky shadowfork
<<<<<<< HEAD
    - [x] Mainnet shadowfork
=======
    - [ ] Mainnet shadowfork
>>>>>>> cedc9882
    - [ ] Shadowfork with mock builder/relays
    - [ ] Shadowfork with public builders/relays
    - [ ] Non-finality tests
    
### Tooling 

- [x] [Devnet Faucet](https://eip4844-faucet.vercel.app/) ([@0xGabi](https://github.com/0xGabi))
- [x] [`blob-utils`](https://github.com/Inphi/blob-utils) 
- [x] [Explorer to visualize blobs](https://github.com/blossomlabs/blobscan) ([@0xGabi](https://github.com/0xGabi))

## Devnets 

See https://github.com/ethpandaops/dencun-testnet<|MERGE_RESOLUTION|>--- conflicted
+++ resolved
@@ -106,19 +106,12 @@
     - [ ] Builder API
         - [ ] Builder-Relayer Mock Tests
         - [ ] Real MEV-Boost Simulator
-- [ ] [Sync tests](https://github.com/samcm/ethereum-sync-testing)
-- [ ] Shadow forks 
+- [x] [Sync tests](https://github.com/samcm/ethereum-sync-testing)
+- [x] Shadow forks 
     - [x] Goerli shadowfork
     - [x] Sepolia shadowfork
     - [x] Holešky shadowfork
-<<<<<<< HEAD
     - [x] Mainnet shadowfork
-=======
-    - [ ] Mainnet shadowfork
->>>>>>> cedc9882
-    - [ ] Shadowfork with mock builder/relays
-    - [ ] Shadowfork with public builders/relays
-    - [ ] Non-finality tests
     
 ### Tooling 
 
