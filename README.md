--- conflicted
+++ resolved
@@ -7,12 +7,8 @@
 
  №  | Date                             | Agenda        |Notes          | Recording            |
 --- | -------------------------------- | -------------- |-------------- | -------------------- |
-<<<<<<< HEAD
 91 | Friday 10 July 2020, 14:00 UTC| [agenda](https://github.com/ethereum/pm/issues/192) | [notes](All%20Core%20Devs%20Meetings/Meeting%2091.md) | [video](https://youtu.be/RUZ3eJ81c0k) |
 90 | Friday 12 June 2020, 14:00 UTC| [agenda](https://github.com/ethereum/pm/issues/189) | [notes](All%20Core%20Devs%20Meetings/Meeting%2089.md) | [video](https://youtu.be/IZEcukn9J0Y) |
-=======
-90 | Friday 26 June 2020, 14:00 UTC| [agenda](https://github.com/ethereum/pm/issues/189) | [notes](All%20Core%20Devs%20Meetings/Meeting%2090.md) | [video](https://www.youtube.com/watch?v=IZEcukn9J0Y) |
->>>>>>> fe63c743
 89 | Friday 12 June 2020, 14:00 UTC| [agenda](https://github.com/ethereum/pm/issues/180) | [notes](All%20Core%20Devs%20Meetings/Meeting%2089.md) | [video](https://youtu.be/c_JmTqeQkU4) |
 88 | Friday 29 May 2020, 14:00 UTC| [agenda](https://github.com/ethereum/pm/issues/172) | [notes](All%20Core%20Devs%20Meetings/Meeting%2088.md) | [video](https://youtu.be/UJ1jK73rKdk) |
 87 | Friday 15 May 2020, 14:00 UTC| [agenda](https://github.com/ethereum/pm/issues/169) | [notes](All%20Core%20Devs%20Meetings/Meeting%2087.md) | [video](https://www.youtube.com/watch?v=bGgzALuyY3w) |
