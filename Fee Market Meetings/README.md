--- conflicted
+++ resolved
@@ -7,13 +7,8 @@
 
  №  | Meeting | Date                             | Agenda           | Notes                  | Recording          |
 --- | ------- |--------------------------------  | :--------------: | :--------------------: | :----------------: |
-<<<<<<< HEAD
 004 | EIP 1559 Implementers' Call 4 | Aug 28th 2020 | [🔗](https://github.com/ethereum/pm/issues/197) | [notes](https://github.com/ethereum/pm/blob/3fc87a2947130a50dec4bddcac1f87e687e9f2b8/Fee%20Market%20Meetings/Meeting%2004.md) | [📺](https://www.youtube.com/watch?v=fI2IhcvuJA0) |
-003 | EIP 1559 Implementers' Call 3 | Jun 24th 2020 | [🔗](https://github.com/ethereum/pm/issues/184) | 🔗](https://notes.ethereum.org/@afhGjrKfTKmksTOtqhB9RQ/SkN2TbfC8) | [📺](https://www.youtube.com/watch?v=2qDfW83gnDA&feature=youtu.be) |
-=======
-004 | EIP 1559 Implementers' Call 4 | Aug 28th 2020 | [🔗](https://github.com/ethereum/pm/issues/197) | [🔗](https://github.com/ethereum/pm/blob/344f3c798d8036db8f37c3cab8c58d9e4ae0d394/Fee%20Market%20Meetings/Meeting%2004.md) | [📺](https://www.youtube.com/watch?v=fI2IhcvuJA0&feature=youtu.be) |
 003 | EIP 1559 Implementers' Call 3 | Jun 24th 2020 | [🔗](https://github.com/ethereum/pm/issues/184) | [🔗](https://notes.ethereum.org/@afhGjrKfTKmksTOtqhB9RQ/SkN2TbfC8) | [📺](https://www.youtube.com/watch?v=2qDfW83gnDA&feature=youtu.be) |
->>>>>>> 8cda5dee
 002 | EIP 1559 Implementers' Call 2 | May 28th 2020 | [🔗](https://github.com/ethereum/pm/issues/174) | [🔗](https://notes.ethereum.org/@afhGjrKfTKmksTOtqhB9RQ/BkDkCBAoI) | N/A |
 001 | EIP 1559 Implementers' Call 1 | Apr 30th 2020 | [🔗](https://github.com/ethereum/pm/issues/167) | [🔗](https://notes.ethereum.org/@afhGjrKfTKmksTOtqhB9RQ/HJlq2GYFU) | N/A | 
  
