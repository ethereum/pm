{
  "88269836469": {
    "meeting_id": "88269836469",
    "is_recurring": true,
    "occurrence_rate": "bi-weekly",
    "call_series": "acde",
    "occurrences": [
      {
        "occurrence_number": 1,
        "issue_number": 1462,
        "issue_title": "All Core Devs - Execution (ACDE) #210, April 24",
        "discourse_topic_id": 23502,
        "start_time": "2025-04-24T14:00:00Z",
        "duration": 90,
        "skip_youtube_upload": true,
        "Youtube_upload_processed": false,
        "transcript_processed": true,
        "upload_attempt_count": 0,
        "transcript_attempt_count": 1,
        "telegram_message_id": 102,
        "youtube_streams_posted_to_discourse": false,
        "youtube_streams": [
          {
            "stream_url": "https://youtube.com/watch?v=uXgmz4oqz5w",
            "scheduled_time": "2025-04-24T14:00:00.000Z"
          }
        ]
      },
      {
        "occurrence_number": 2,
        "issue_number": 1500,
        "issue_title": "All Core Devs - Execution (ACDE) #211, May 8",
        "discourse_topic_id": 23835,
        "start_time": "2025-05-08T14:00:00Z",
        "duration": 90,
        "skip_youtube_upload": true,
        "skip_transcript_processing": false,
        "Youtube_upload_processed": false,
        "transcript_processed": false,
        "upload_attempt_count": 0,
        "transcript_attempt_count": 0,
        "telegram_message_id": 107,
        "youtube_streams_posted_to_discourse": false,
        "youtube_streams": [
          {
            "stream_url": "https://youtube.com/watch?v=Y7j8FdRkSrA",
            "scheduled_time": "2025-05-08T14:00:00.000Z"
          }
        ]
      },
      {
        "occurrence_number": 3,
        "issue_number": 1533,
        "issue_title": "All Core Devs - Execution (ACDE) #212 (May 22, 2025)",
        "discourse_topic_id": 24118,
        "start_time": "2025-05-22T14:00:00Z",
        "duration": 90,
        "skip_youtube_upload": true,
        "skip_transcript_processing": true,
        "Youtube_upload_processed": false,
        "transcript_processed": false,
        "upload_attempt_count": 0,
        "transcript_attempt_count": 0,
        "telegram_message_id": 146,
        "youtube_streams_posted_to_discourse": false,
        "youtube_streams": [
          {
            "stream_url": "https://youtube.com/watch?v=FEZGRUPkI_8",
            "scheduled_time": "2025-05-22T14:00:00.000Z"
          }
        ]
      }
    ],
    "zoom_link": "Link not found in mapping",
    "calendar_event_id": "02cu1b1g1mscunv7d3p0ilg3gg"
  },
  "85969202880": {
    "meeting_id": "85969202880",
    "is_recurring": true,
    "occurrence_rate": "bi-weekly",
    "call_series": "acdc",
    "calendar_event_id": "he0r458a5pg4k802gi2j4snjps",
    "occurrences": [
      {
        "occurrence_number": 1,
        "issue_number": 1434,
        "issue_title": "All Core Devs - Consensus (ACDC) #155, April 17 2025",
        "discourse_topic_id": 23392,
        "start_time": "2025-04-17T14:00:00Z",
        "duration": 90,
        "skip_youtube_upload": false,
        "Youtube_upload_processed": false,
        "transcript_processed": true,
        "upload_attempt_count": 0,
        "transcript_attempt_count": 0,
        "telegram_message_id": 81,
        "youtube_streams_posted_to_discourse": false
      },
      {
        "occurrence_number": 2,
        "issue_number": 1490,
        "issue_title": "All Core Devs - Consensus (ACDC) #156, May 1 2025",
        "discourse_topic_id": 23607,
        "start_time": "2025-05-01T14:00:00Z",
        "duration": 90,
        "skip_youtube_upload": true,
        "Youtube_upload_processed": false,
        "transcript_processed": true,
        "upload_attempt_count": 0,
        "transcript_attempt_count": 1,
        "telegram_message_id": 110,
        "youtube_streams_posted_to_discourse": true,
        "youtube_streams": [
          {
            "stream_url": "https://youtube.com/live/NQhTiMFDZHQ?feature=share",
            "scheduled_time": "2025-05-01T14:00:00.000Z"
          }
        ]
      },
      {
        "occurrence_number": 3,
        "issue_number": 1515,
        "issue_title": "All Core Devs - Consensus (ACDC) #157, May 15 2025",
        "discourse_topic_id": 23980,
        "start_time": "2025-05-15T14:00:00Z",
        "duration": 90,
        "skip_youtube_upload": true,
        "Youtube_upload_processed": false,
        "transcript_processed": false,
        "upload_attempt_count": 0,
        "transcript_attempt_count": 0,
        "telegram_message_id": 116,
        "youtube_streams_posted_to_discourse": false,
        "youtube_streams": [
          {
            "stream_url": "https://youtube.com/watch?v=Bn4jGMnub9g",
            "scheduled_time": "2025-05-15T14:00:00.000Z"
          }
        ]
      }
    ],
    "zoom_link": "Zoom link missing in reused series data"
  },
  "88175022289": {
    "discourse_topic_id": 22915,
    "issue_title": "EOF Implementers Call #68",
    "start_time": "2025-03-05T15:00:00Z",
    "duration": 60,
    "issue_number": 1312,
    "meeting_id": "88175022289",
    "Youtube_upload_processed": false,
    "transcript_processed": false,
    "upload_attempt_count": 0,
    "transcript_attempt_count": 41,
    "calendar_event_id": "MmpkcHAzY3JicTViY3V2OWdsaHRuZ2dxbDQgY191cGFvZm9uZzhtZ3JtcmtlZ243aWM3aGs1c0Bn",
    "telegram_message_id": 44
  },
  "81146683331": {
    "discourse_topic_id": 23003,
    "issue_title": "eth_simulate Implementers' Meeting  | March 03, 2025",
    "start_time": "2025-03-03T12:00:00Z",
    "duration": 60,
    "issue_number": 1330,
    "meeting_id": "81146683331",
    "Youtube_upload_processed": false,
    "transcript_processed": false,
    "upload_attempt_count": 0,
    "transcript_attempt_count": 58,
    "calendar_event_id": "aWwyOGxrMTBwbzNkaGxxZ2lhOTAwb2ExbWcgY191cGFvZm9uZzhtZ3JtcmtlZ243aWM3aGs1c0Bn"
  },
  "89880194464": {
    "discourse_topic_id": 23010,
    "issue_title": "Holesky Validator Incident Response Call | February 28, 2025",
    "start_time": "2025-02-28T15:00:00Z",
    "duration": 60,
    "issue_number": 1337,
    "meeting_id": "89880194464",
    "Youtube_upload_processed": true,
    "transcript_processed": true,
    "upload_attempt_count": 1,
    "transcript_attempt_count": 0,
    "calendar_event_id": "bDJyNHBxbms2c2Jpc25nZ2dkMW9hYm9sNWcgY191cGFvZm9uZzhtZ3JtcmtlZ243aWM3aGs1c0Bn",
    "telegram_message_id": 45,
    "youtube_video_id": "oacAxtKC6rQ",
    "notifications": [
      {
        "type": "youtube_upload",
        "content": "Meeting recording uploaded: Holesky Validator Incident Response Call | February 28, 2025",
        "timestamp": "2025-03-27T03:30:19.716750+00:00",
        "url": "https://youtu.be/oacAxtKC6rQ"
      }
    ]
  },
  "89498939501": {
    "discourse_topic_id": 23453,
    "issue_title": "beam call #4 (exit queue) | April 18, 2025",
    "start_time": "2025-04-18T14:00:00Z",
    "duration": 60,
    "issue_number": 1446,
    "meeting_id": "89498939501",
    "is_recurring": null,
    "occurrence_rate": "none",
    "call_series": null,
    "Youtube_upload_processed": false,
    "transcript_processed": false,
    "upload_attempt_count": 0,
    "transcript_attempt_count": 0,
    "skip_youtube_upload": null,
    "youtube_streams": null,
    "calendar_event_id": "iaqo101sql96t0mdcv33cm5kms",
    "telegram_message_id": 83,
    "youtube_streams_posted_to_discourse": false
  },
  "86109593250": {
    "discourse_topic_id": 23454,
    "issue_title": "beam call #5 (APS: attester-proposer separation) | May 2, 2025",
    "start_time": "2025-04-04T14:00:00Z",
    "duration": 60,
    "issue_number": 1447,
    "meeting_id": "86109593250",
    "zoom_link": "https://ethereumfoundation.zoom.us/j/86109593250?pwd=wteKeMHo4dEicU1IM7CaOIAyX1OW7z.1",
    "is_recurring": null,
    "occurrence_rate": "none",
    "call_series": null,
    "Youtube_upload_processed": false,
    "transcript_processed": false,
    "upload_attempt_count": 0,
    "transcript_attempt_count": 5,
    "skip_youtube_upload": null,
    "telegram_message_id": 84,
    "occurrences": [
      {
        "occurrence_number": 1,
        "issue_number": 1447,
        "issue_title": "beam call #5 (APS: attester-proposer separation) | May 2, 2025",
        "discourse_topic_id": 23454,
        "start_time": "2025-05-02T14:00:00Z",
        "duration": 60,
        "skip_youtube_upload": null,
        "Youtube_upload_processed": false,
        "transcript_processed": false,
        "upload_attempt_count": 0,
        "transcript_attempt_count": 0,
        "telegram_message_id": 124,
        "youtube_streams_posted_to_discourse": false,
        "youtube_streams": null
      }
    ],
    "calendar_event_id": "rduev160uk9o7gqehn4hu2ak1k"
  },
  "85985455392": {
    "discourse_topic_id": 23455,
    "issue_title": "beam call #6 (3SF: 3-slot finality) | May 16, 2025",
    "start_time": "2025-04-04T14:00:00Z",
    "duration": 60,
    "issue_number": 1448,
    "meeting_id": "85985455392",
    "zoom_link": "https://ethereumfoundation.zoom.us/j/85985455392?pwd=erkXoJfo90oIcoImtXx3BCRnSb3IyU.1",
    "is_recurring": null,
    "occurrence_rate": "none",
    "call_series": null,
    "Youtube_upload_processed": false,
    "transcript_processed": false,
    "upload_attempt_count": 0,
    "transcript_attempt_count": 7,
    "skip_youtube_upload": null,
    "telegram_message_id": 85
  },
  "84778626260": {
    "discourse_topic_id": 23456,
    "issue_title": "Ethproofs call #1 (team intros, new features, roadmap, Q&A) | April 25, 2025",
    "start_time": "2025-04-25T14:00:00Z",
    "duration": 60,
    "issue_number": 1449,
    "meeting_id": "84778626260",
    "zoom_link": "https://ethereumfoundation.zoom.us/j/84778626260?pwd=uMBWNv7EYw4Tz3Av1bXlwT3NacBQgN.1",
    "is_recurring": null,
    "occurrence_rate": "none",
    "call_series": null,
    "Youtube_upload_processed": false,
    "transcript_processed": false,
    "upload_attempt_count": 0,
    "transcript_attempt_count": 0,
    "skip_youtube_upload": null,
    "telegram_message_id": 86,
    "occurrences": [
      {
        "occurrence_number": 1,
        "issue_number": 1449,
        "issue_title": "Ethproofs Community Call #1 (team intros, new features, roadmap, Q&A) | April 25, 2025",
        "discourse_topic_id": 23456,
        "start_time": "2025-04-25T14:00:00Z",
        "duration": 120,
        "skip_youtube_upload": null,
        "Youtube_upload_processed": false,
        "transcript_processed": false,
        "upload_attempt_count": 0,
        "transcript_attempt_count": 0,
        "telegram_message_id": 126,
        "youtube_streams_posted_to_discourse": false,
        "youtube_streams": null
      }
    ],
    "calendar_event_id": "heb3frmm6e6auec2udh1jfod74"
  },
  "82243310118": {
    "discourse_topic_id": "23433",
    "issue_title": "PeerDAS Breakout Room - Call #25 | April 15, 2025",
    "start_time": "2025-04-15T14:00:00Z",
    "duration": 60,
    "issue_number": 1441,
    "meeting_id": "82243310118",
    "is_recurring": null,
    "occurrence_rate": "none",
    "call_series": null,
    "Youtube_upload_processed": false,
    "transcript_processed": false,
    "upload_attempt_count": 0,
    "transcript_attempt_count": 4,
    "skip_youtube_upload": null,
    "youtube_streams": [
      {
        "stream_url": "https://youtube.com/watch?v=umQXEfvvzy8",
        "scheduled_time": "2025-04-15T14:00:00.000Z"
      }
    ],
    "calendar_event_id": "r7koct0g70985ilcgbeq37c5hc",
    "telegram_message_id": 90,
    "youtube_streams_posted_to_discourse": false
  },
  "88182008145": {
    "discourse_topic_id": 23529,
    "issue_title": "EVMMAX Implementers Call 5 | April 24, 2025",
    "start_time": "2025-04-24T12:00:00Z",
    "duration": 90,
    "issue_number": 1469,
    "meeting_id": "88182008145",
    "is_recurring": null,
    "occurrence_rate": "none",
    "call_series": null,
    "Youtube_upload_processed": false,
    "transcript_processed": false,
    "upload_attempt_count": 0,
    "transcript_attempt_count": 0,
    "skip_youtube_upload": null,
    "youtube_streams": null,
    "calendar_event_id": "3bt2632apme5v5emsm70735p7g",
    "telegram_message_id": 91,
    "youtube_streams_posted_to_discourse": false
  },
  "82523885094": {
    "meeting_id": "82523885094",
    "is_recurring": true,
    "occurrence_rate": "weekly",
    "call_series": "peerdas breakout room",
    "zoom_link": "https://ethereumfoundation.zoom.us/j/82523885094?pwd=mIBXul5QcwwmXU31ssZpogkOblGM4g.1",
    "occurrences": [
      {
        "occurrence_number": 1,
        "issue_number": 1491,
        "issue_title": "PeerDAS Breakout Room - Call #26 | April 22, 2025",
        "discourse_topic_id": "23642",
        "start_time": "2025-04-22T14:00:00Z",
        "duration": 60,
        "skip_youtube_upload": false,
        "Youtube_upload_processed": false,
        "transcript_processed": false,
        "upload_attempt_count": 0,
        "transcript_attempt_count": 0,
        "telegram_message_id": 99,
        "youtube_streams_posted_to_discourse": false,
        "youtube_streams": null
      },
      {
        "occurrence_number": 2,
        "issue_number": 1514,
        "issue_title": "PeerDAS Breakout Room - Call #28 | May 06, 2025",
        "discourse_topic_id": "23642",
        "start_time": "2025-05-06T14:00:00Z",
        "duration": 60,
        "skip_youtube_upload": false,
        "Youtube_upload_processed": true,
        "transcript_processed": true,
        "upload_attempt_count": 1,
        "transcript_attempt_count": 0,
        "telegram_message_id": 115,
        "youtube_streams_posted_to_discourse": false,
        "youtube_streams": null,
        "youtube_video_id": "OLv7WV1LKCw"
      }
    ]
  },
  "84197220517": {
    "meeting_id": "84197220517",
    "is_recurring": true,
    "occurrence_rate": "bi-weekly",
    "zoom_link": "https://ethereumfoundation.zoom.us/j/84197220517?pwd=F1Viq9otCk1BdILbCnjN18QateYzhM.1",
    "calendar_event_id": "2m3jd9toaeji952hrlb5oi2rmc",
    "occurrences": [
      {
        "occurrence_number": 1,
        "issue_number": 24,
        "issue_title": "Final ACDbot test",
        "discourse_topic_id": 23305,
        "start_time": "2025-04-04T21:00:00Z",
        "duration": 25,
        "skip_youtube_upload": true,
        "Youtube_upload_processed": true,
        "transcript_processed": false,
        "upload_attempt_count": 0,
        "transcript_attempt_count": 0,
        "telegram_message_id": 53,
        "youtube_streams": [
          {
            "stream_url": "https://youtube.com/watch?v=d4HG_qf8otc",
            "scheduled_time": "2025-04-04T21:00:00.000Z"
          },
          {
            "stream_url": "https://youtube.com/watch?v=IMtsrmmRRI0",
            "scheduled_time": "2025-04-18T21:00:00.000Z"
          },
          {
            "stream_url": "https://youtube.com/watch?v=Nn6XLS9vxSo",
            "scheduled_time": "2025-05-02T21:00:00.000Z"
          },
          {
            "stream_url": "https://youtube.com/watch?v=uw-BiXcQQvc",
            "scheduled_time": "2025-05-16T21:00:00.000Z"
          }
        ],
        "youtube_streams_posted_to_discourse": false
      }
    ]
  },
  "placeholder-1397": {
    "meeting_id": "placeholder-1397",
    "is_recurring": true,
    "occurrence_rate": "bi-weekly",
    "call_series": "eof implementors call",
    "zoom_link": "https://zoom.us (API authentication failed)",
    "occurrences": [
      {
        "occurrence_number": 1,
        "issue_number": 1397,
        "issue_title": "EOF Implementors Call #70 | April 2, 2025",
        "discourse_topic_id": "placeholder-1397",
        "start_time": "2025-04-03T15:00:00Z",
        "duration": 60,
        "skip_youtube_upload": true,
        "Youtube_upload_processed": true,
        "transcript_processed": false,
        "upload_attempt_count": 0,
        "transcript_attempt_count": 7,
        "telegram_message_id": 74,
        "youtube_streams": null,
        "youtube_streams_posted_to_discourse": false
      }
    ]
  },
  "placeholder-1429": {
    "meeting_id": "placeholder-1429",
    "is_recurring": true,
    "occurrence_rate": "bi-weekly",
    "call_series": "eof implementors call",
    "occurrences": [
      {
        "occurrence_number": 1,
        "issue_number": 1489,
        "issue_title": "EOF Implementors Call, # 72, April 30, 2025",
        "discourse_topic_id": 23606,
        "start_time": "2025-04-30T14:00:00Z",
        "duration": 60,
        "skip_youtube_upload": false,
        "Youtube_upload_processed": false,
        "transcript_processed": false,
        "upload_attempt_count": 0,
        "transcript_attempt_count": 0,
        "telegram_message_id": 79,
        "youtube_streams": null,
        "youtube_streams_posted_to_discourse": false
      }
    ]
  },
  "84153091867": {
    "meeting_id": "84153091867",
    "is_recurring": true,
    "occurrence_rate": "weekly",
    "call_series": "[eth_simulate implementers](https://www.youtube.com/playlist?list=pljqwctqh_zkecphjt_m7lvh4tusttvory)",
    "zoom_link": "https://ethereumfoundation.zoom.us/j/84153091867?pwd=AscxYbDMbq9QQZdNliWHowduHUA6GG.1",
    "occurrences": [
      {
        "occurrence_number": 1,
        "issue_number": 1437,
        "issue_title": "eth_simulate Implementers' Meeting | April 14, 2025",
        "discourse_topic_id": 23418,
        "start_time": "2025-04-14T12:00:00Z",
        "duration": 60,
        "skip_youtube_upload": false,
        "Youtube_upload_processed": false,
        "transcript_processed": false,
        "upload_attempt_count": 0,
        "transcript_attempt_count": 0
      }
    ]
  },
  "84251237513": {
    "meeting_id": "84251237513",
    "is_recurring": true,
    "occurrence_rate": "weekly",
    "call_series": "all core devs - testing",
    "zoom_link": "https://ethereumfoundation.zoom.us/j/84251237513?pwd=i7iN3k2ldFFjOOP38RMb4cXv5tQedB.1",
    "occurrences": [
      {
        "occurrence_number": 1,
        "issue_number": 1450,
        "issue_title": "Interop Testing #33 | April 14 2025",
        "discourse_topic_id": 23458,
        "start_time": "2025-04-14T14:00:00Z",
        "duration": 60,
        "skip_youtube_upload": true,
        "Youtube_upload_processed": true,
        "transcript_processed": false,
        "upload_attempt_count": 0,
        "transcript_attempt_count": 8,
        "telegram_message_id": 87,
        "youtube_streams": [
          {
            "stream_url": "https://youtube.com/watch?v=qLUYr1QPU_0",
            "scheduled_time": "2025-04-14T14:00:00.000Z"
          },
          {
            "stream_url": "https://youtube.com/watch?v=Lsl8B7U0kes",
            "scheduled_time": "2025-04-21T14:00:00.000Z"
          },
          {
            "stream_url": "https://youtube.com/watch?v=RJjNTa_J25M",
            "scheduled_time": "2025-04-28T14:00:00.000Z"
          },
          {
            "stream_url": "https://youtube.com/watch?v=z1hl6HLAoMA",
            "scheduled_time": "2025-05-05T14:00:00.000Z"
          }
        ],
        "youtube_streams_posted_to_discourse": false
      },
      {
        "occurrence_number": 2,
        "issue_number": 1499,
        "issue_title": "Interop Testing #34 | April 28 2025",
        "discourse_topic_id": 23822,
        "start_time": "2025-04-28T14:00:00Z",
        "duration": 60,
        "skip_youtube_upload": true,
        "Youtube_upload_processed": false,
        "transcript_processed": false,
        "upload_attempt_count": 0,
        "transcript_attempt_count": 0,
        "telegram_message_id": 105,
        "youtube_streams_posted_to_discourse": false,
        "youtube_streams": [
          {
            "stream_url": "https://youtube.com/watch?v=GcA-sVRSCHc",
            "scheduled_time": "2025-04-28T14:00:00.000Z"
          }
        ]
      },
      {
        "occurrence_number": 3,
        "issue_number": 1520,
        "issue_title": "Interop Testing #35 | May 5 2025",
        "discourse_topic_id": 24014,
        "start_time": "2025-05-05T14:00:00Z",
        "duration": 60,
        "skip_youtube_upload": true,
        "Youtube_upload_processed": false,
        "transcript_processed": true,
        "upload_attempt_count": 0,
        "transcript_attempt_count": 0,
        "telegram_message_id": 123,
        "youtube_streams_posted_to_discourse": true,
        "youtube_streams": [
          {
            "stream_url": "https://youtube.com/watch?v=YvlLhvICtbc",
            "scheduled_time": "2025-05-05T14:00:00.000Z"
          }
        ]
      },
      {
        "occurrence_number": 4,
        "issue_number": 1528,
        "issue_title": "All Core Devs - Testing (ACDT) #36 | May 12 2025",
        "discourse_topic_id": 24076,
        "start_time": "2025-05-12T14:00:00Z",
        "duration": 60,
        "skip_youtube_upload": true,
        "skip_transcript_processing": false,
        "Youtube_upload_processed": false,
        "transcript_processed": false,
        "upload_attempt_count": 0,
        "transcript_attempt_count": 0,
        "telegram_message_id": 144,
        "youtube_streams_posted_to_discourse": false,
        "youtube_streams": [
          {
            "stream_url": "https://youtube.com/watch?v=Lzpb1czKWR8",
            "scheduled_time": "2025-05-12T14:00:00.000Z"
          }
        ]
      }
    ]
  },
  "85718532657": {
    "meeting_id": "85718532657",
    "is_recurring": true,
    "occurrence_rate": "monthly",
    "call_series": "rollcall",
    "zoom_link": "https://ethereumfoundation.zoom.us/j/85718532657?pwd=uEvAKxM0LznseYkmwuPUhah7SDizs9.1",
    "occurrences": [
      {
        "occurrence_number": 1,
        "issue_number": 1461,
        "issue_title": "RollCall #12 May 21",
        "discourse_topic_id": "23496",
        "start_time": "2025-05-21T14:00:00Z",
        "duration": 60,
        "skip_youtube_upload": true,
        "skip_transcript_processing": false,
        "Youtube_upload_processed": false,
        "transcript_processed": false,
        "upload_attempt_count": 0,
        "transcript_attempt_count": 0,
        "telegram_message_id": 109,
        "youtube_streams_posted_to_discourse": false,
        "youtube_streams": [
          {
            "stream_url": "https://youtube.com/watch?v=rLpvd0c0y1E",
            "scheduled_time": "2025-05-14T14:00:00.000Z"
          }
        ]
      }
    ]
  },
  "86455425711": {
    "meeting_id": "86455425711",
    "is_recurring": true,
    "occurrence_rate": "monthly",
    "occurrences": [
      {
        "occurrence_number": 1,
        "issue_number": 1394,
        "issue_title": "AllWalletDevs | call #32 | April 16, 2025",
        "discourse_topic_id": "placeholder-1394",
        "start_time": "2025-04-16T17:00:00Z",
        "duration": 60,
        "skip_youtube_upload": true,
        "Youtube_upload_processed": true,
        "transcript_processed": false,
        "upload_attempt_count": 0,
        "transcript_attempt_count": 10,
        "telegram_message_id": 92,
        "youtube_streams": null,
        "youtube_streams_posted_to_discourse": false
      }
    ],
    "calendar_event_id": "3pjjv7242lq840jo942or55bpk"
  },
  "82227938777": {
    "meeting_id": "82227938777",
    "is_recurring": true,
    "occurrence_rate": "monthly",
    "occurrences": [
      {
        "occurrence_number": 1,
        "issue_number": 1479,
        "issue_title": "AllWalletDevs | call #33 | May 21, 2025",
        "discourse_topic_id": 23570,
        "start_time": "2025-05-21T17:00:00Z",
        "duration": 60,
        "skip_youtube_upload": null,
        "Youtube_upload_processed": false,
        "transcript_processed": false,
        "upload_attempt_count": 1,
        "transcript_attempt_count": 0,
        "telegram_message_id": 94,
        "youtube_streams": null,
        "youtube_streams_posted_to_discourse": false
      }
    ],
    "calendar_event_id": "fvgs0f39qo8q1l5t607mvqvcls"
  },
  "placeholder-skipped-1483": {
    "meeting_id": "placeholder-skipped-1483",
    "is_recurring": true,
    "occurrence_rate": "monthly",
    "call_series": "eipip",
    "occurrences": [
      {
        "occurrence_number": 1,
        "issue_number": 1483,
        "issue_title": "EIPIP Meeting 116 | May 21, 2025",
        "discourse_topic_id": 23577,
        "start_time": "2025-05-21T14:00:00Z",
        "duration": 60,
        "skip_youtube_upload": false,
        "Youtube_upload_processed": false,
        "transcript_processed": false,
        "upload_attempt_count": 1,
        "transcript_attempt_count": 0,
        "telegram_message_id": null,
        "youtube_streams": null,
        "youtube_streams_posted_to_discourse": false
      }
    ]
  },
  "87198090010": {
    "meeting_id": "87198090010",
    "is_recurring": true,
    "occurrence_rate": "weekly",
    "call_series": "eth simulate",
    "occurrences": [
      {
        "occurrence_number": 1,
        "issue_number": 1485,
        "issue_title": "Eth simulate -  21 April 2025",
        "discourse_topic_id": 23601,
        "start_time": "2025-04-21T12:00:00Z",
        "duration": 60,
        "skip_youtube_upload": false,
        "Youtube_upload_processed": true,
        "transcript_processed": false,
        "upload_attempt_count": 1,
        "transcript_attempt_count": 0,
        "telegram_message_id": 108,
        "youtube_streams_posted_to_discourse": false,
        "youtube_streams": null,
        "youtube_video_id": "FdM9i3QgDx0"
      },
      {
        "occurrence_number": 2,
        "issue_number": 1518,
        "issue_title": "eth_simulate Implementers' | Meeting # 48 | May 05, 2025",
        "discourse_topic_id": 23997,
        "start_time": "2025-05-05T12:00:00Z",
        "duration": 60,
        "skip_youtube_upload": false,
        "Youtube_upload_processed": true,
        "transcript_processed": true,
        "upload_attempt_count": 1,
        "transcript_attempt_count": 0,
        "telegram_message_id": 118,
        "youtube_streams_posted_to_discourse": false,
        "youtube_streams": null,
        "youtube_video_id": "dotZwMwz_8Q",
        "notifications": [
          {
            "type": "youtube_upload",
            "content": "Meeting recording uploaded: eth_simulate Implementers' | Meeting # 48 | May 05, 2025",
            "timestamp": "2025-05-05T12:26:13.136781+00:00",
            "url": "https://youtu.be/dotZwMwz_8Q"
          }
        ]
      }
    ],
    "calendar_event_id": "fr7hvk1ilghqb42m063afrpdgo",
    "zoom_link": "Link not found in mapping"
  },
  "89586034677": {
    "meeting_id": "89586034677",
    "is_recurring": false,
    "occurrence_rate": "none",
    "calendar_event_id": "gbc5tgg989e9go4eh8ln3jhsdg",
    "occurrences": [
      {
        "occurrence_number": 1,
        "issue_number": 1504,
        "issue_title": "EVM Resource Pricing Breakout #4, May 5, 2025",
        "discourse_topic_id": 24040,
        "start_time": "2025-05-05T16:00:00Z",
        "duration": 60,
        "skip_youtube_upload": false,
        "skip_transcript_processing": false,
        "Youtube_upload_processed": true,
        "transcript_processed": true,
        "upload_attempt_count": 1,
        "transcript_attempt_count": 0,
        "telegram_message_id": 127,
        "youtube_streams_posted_to_discourse": false,
        "youtube_streams": null,
        "youtube_video_id": "-3Nkrd4olgk"
      }
    ]
  },
  "placeholder-1518": {
    "occurrences": [
      {
        "occurrence_number": 1,
        "issue_number": 1518,
        "issue_title": "eth_simulate Implementers' | Meeting # 48 | May 05, 2025",
        "discourse_topic_id": 23997,
        "start_time": "2025-05-05T12:00:00Z",
        "duration": 60,
        "skip_youtube_upload": false,
        "Youtube_upload_processed": false,
        "transcript_processed": false,
        "upload_attempt_count": 0,
        "transcript_attempt_count": 0,
        "telegram_message_id": 117,
        "youtube_streams_posted_to_discourse": false,
        "youtube_streams": null
      }
    ],
    "meeting_id": "placeholder-1518",
    "is_recurring": true,
    "occurrence_rate": "weekly",
    "call_series": "eth_simulate",
    "calendar_event_id": "kpdchosq102g4o141900a7f6b4"
  },
  "placeholder-FOCIL": {
    "occurrences": [
      {
        "occurrence_number": 1,
        "issue_number": 1523,
        "issue_title": "FOCIL Breakout #10",
        "discourse_topic_id": 24046,
        "start_time": "2025-05-06T14:00:00Z",
        "duration": 60,
        "skip_youtube_upload": true,
        "Youtube_upload_processed": false,
        "transcript_processed": false,
        "upload_attempt_count": 0,
        "transcript_attempt_count": 0,
        "telegram_message_id": 128,
        "youtube_streams_posted_to_discourse": false,
        "youtube_streams": [
          {
            "stream_url": "https://youtube.com/watch?v=mSHo8gQ97v4",
            "scheduled_time": "2025-05-06T14:00:00.000Z"
          }
        ]
      }
    ],
    "meeting_id": "placeholder-FOCIL",
    "is_recurring": true,
    "occurrence_rate": "bi-weekly",
    "call_series": "FOCIL"
  },
  "placeholder-Portal": {
    "occurrences": [
      {
        "occurrence_number": 1,
        "issue_number": 1524,
        "issue_title": "Portal Implementers Call #54 - May 5th",
        "discourse_topic_id": "24047",
        "start_time": "2025-05-05T15:45:00Z",
        "duration": 30,
        "skip_youtube_upload": true,
        "Youtube_upload_processed": false,
        "transcript_processed": false,
        "upload_attempt_count": 0,
        "transcript_attempt_count": 0,
        "telegram_message_id": 135,
        "youtube_streams_posted_to_discourse": false,
        "youtube_streams": null
      },
      {
        "occurrence_number": 2,
        "issue_number": 1525,
        "issue_title": "Portal Implementers Call #55 - May 12th",
        "discourse_topic_id": "24048",
        "start_time": "2025-05-12T16:30:00Z",
        "duration": 30,
        "skip_youtube_upload": true,
        "Youtube_upload_processed": false,
        "transcript_processed": false,
        "upload_attempt_count": 0,
        "transcript_attempt_count": 0,
        "telegram_message_id": 138,
        "youtube_streams_posted_to_discourse": false,
        "youtube_streams": null
      }
    ],
    "meeting_id": "placeholder-Portal",
    "is_recurring": true,
    "occurrence_rate": "weekly",
    "call_series": "portal implementers"
<<<<<<< HEAD
  },
  "placeholder-skipped-1528": {
    "occurrences": [
      {
        "occurrence_number": 1,
        "issue_number": 1528,
        "issue_title": "All Core Devs - Testing (ACDT) #36 | May 12 2025",
        "discourse_topic_id": 24076,
        "start_time": "2025-05-12T14:00:00Z",
        "duration": 60,
        "skip_youtube_upload": true,
        "skip_transcript_processing": true,
        "Youtube_upload_processed": false,
        "transcript_processed": false,
        "upload_attempt_count": 0,
        "transcript_attempt_count": 0,
        "telegram_message_id": 144,
        "youtube_streams_posted_to_discourse": false,
        "youtube_streams": [
          {
            "stream_url": "https://youtube.com/watch?v=Lzpb1czKWR8",
            "scheduled_time": "2025-05-12T14:00:00.000Z"
          }
        ]
      }
    ],
    "meeting_id": "placeholder-skipped-1528",
    "is_recurring": true,
    "occurrence_rate": "weekly",
    "call_series": "all core devs - testing"
  },
  "placeholder-skipped-1532": {
    "occurrences": [
      {
        "occurrence_number": 1,
        "issue_number": 1532,
        "issue_title": "Protocol Research Call #2, May 14 2025",
        "discourse_topic_id": 24104,
        "start_time": "2025-05-14T14:00:00Z",
        "duration": 90,
        "skip_youtube_upload": true,
        "skip_transcript_processing": true,
        "Youtube_upload_processed": false,
        "transcript_processed": false,
        "upload_attempt_count": 0,
        "transcript_attempt_count": 0,
        "telegram_message_id": 145,
        "youtube_streams_posted_to_discourse": false,
        "youtube_streams": null
      }
    ],
    "meeting_id": "placeholder-skipped-1532",
    "is_recurring": true,
    "occurrence_rate": "monthly",
    "call_series": "research call"
=======
>>>>>>> ba7cacd2
  }
}<|MERGE_RESOLUTION|>--- conflicted
+++ resolved
@@ -883,7 +883,6 @@
     "is_recurring": true,
     "occurrence_rate": "weekly",
     "call_series": "portal implementers"
-<<<<<<< HEAD
   },
   "placeholder-skipped-1528": {
     "occurrences": [
@@ -939,7 +938,5 @@
     "is_recurring": true,
     "occurrence_rate": "monthly",
     "call_series": "research call"
-=======
->>>>>>> ba7cacd2
   }
 }