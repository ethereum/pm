{
  "82852682318": {
    "discourse_topic_id": 22673,
    "youtube_video_id": "abc123"
  },
  "83755510423": {
    "discourse_topic_id": 22679,
    "youtube_video_id": "def456"
  },
  "81158314812": {
    "discourse_topic_id": 22680,
    "youtube_video_id": "ghi789"
  },
  "85795748353": {
    "discourse_topic_id": 22681,
    "youtube_video_id": "jkl012"
  },
  "86197906217": {
    "discourse_topic_id": 22682,
    "youtube_video_id": "mno345"
  },
  "84637342187": {
    "discourse_topic_id": 22712,
    "youtube_video_id": "pqr678"
  },
  "85778393383": {
    "discourse_topic_id": 22728,
    "youtube_video_id": "None"
  },
  "83575807058": {
    "discourse_topic_id": 22767,
    "issue_title": "ACDbot testing - Youtube fix",
    "youtube_video_id": "SjNnKJ_Mrcw"
  },
  "85489425852": {
    "discourse_topic_id": 22838,
    "issue_title": "Test ACDbot",
    "youtube_video_id": null
  },
  "87377445522": {
    "discourse_topic_id": 22839,
    "issue_title": "ACDbot - Test with Tim",
    "youtube_video_id": null
  },
  "89472634681": {
    "discourse_topic_id": 22840,
    "issue_title": "ACDbot - Final check",
    "youtube_video_id": "TJNRTCzyU6E",
    "upload_attempt_count": 1,
    "Youtube_upload_processed": true
  },
  "82160817850": {
    "discourse_topic_id": 22847,
    "issue_title": "Test ACDbot - pm",
    "Youtube_upload_processed": true,
    "transcript_processed": true,
    "upload_attempt_count": 1,
    "transcript_attempt_count": 0,
    "youtube_video_id": "IJvRgVC1aaw"
  },
<<<<<<< HEAD
  "83984094855": {
    "discourse_topic_id": 22910,
    "issue_title": "ACDbot - fix",
    "start_time": "2025-02-24T02:00:00Z",
    "duration": 35,
    "issue_number": 11,
=======
  "83262225952": {
    "discourse_topic_id": 22888,
    "issue_title": "eth_simulate Implementers' Meeting [Feb 24, 2025]",
>>>>>>> 8ca0ccf9
    "Youtube_upload_processed": false,
    "transcript_processed": false,
    "upload_attempt_count": 0,
    "transcript_attempt_count": 0
  },
<<<<<<< HEAD
  "86275031387": {
    "discourse_topic_id": 22914,
    "issue_title": "ACDbot fix - all",
    "start_time": "2025-02-24T02:00:00Z",
    "duration": 30,
    "issue_number": 13,
    "Youtube_upload_processed": false,
    "transcript_processed": false,
    "upload_attempt_count": 0,
    "transcript_attempt_count": 0,
    "calendar_event_id": "M3JlNTJ0ZnZ0ZGVxNDVrZWE1NzdmaWpiNm8gY191cGFvZm9uZzhtZ3JtcmtlZ243aWM3aGs1c0Bn"
=======
  "86939519578": {
    "discourse_topic_id": 22896,
    "issue_title": "Execution Layer Meeting 206",
    "Youtube_upload_processed": false,
    "transcript_processed": false,
    "upload_attempt_count": 0,
    "transcript_attempt_count": 0
  },
  "1306": {
    "zoom_meeting_id": 85909391968,
    "start_time": "2025-02-27T14:00:00Z",
    "duration": 90,
    "discourse_topic_id": 22896,
    "issue_title": "Execution Layer Meeting 206",
    "Youtube_upload_processed": false,
    "transcript_processed": false,
    "upload_attempt_count": 0,
    "transcript_attempt_count": 0
  },
  "10": {
    "zoom_meeting_id": 86188235643,
    "start_time": "2025-02-24T03:00:00Z",
    "duration": 15,
    "discourse_topic_id": 22903,
    "issue_title": "ACDbot test - Edit fix 2",
    "Youtube_upload_processed": false,
    "transcript_processed": false,
    "upload_attempt_count": 0,
    "transcript_attempt_count": 0
>>>>>>> 8ca0ccf9
  }
}<|MERGE_RESOLUTION|>--- conflicted
+++ resolved
@@ -58,24 +58,17 @@
     "transcript_attempt_count": 0,
     "youtube_video_id": "IJvRgVC1aaw"
   },
-<<<<<<< HEAD
   "83984094855": {
     "discourse_topic_id": 22910,
     "issue_title": "ACDbot - fix",
     "start_time": "2025-02-24T02:00:00Z",
     "duration": 35,
     "issue_number": 11,
-=======
-  "83262225952": {
-    "discourse_topic_id": 22888,
-    "issue_title": "eth_simulate Implementers' Meeting [Feb 24, 2025]",
->>>>>>> 8ca0ccf9
     "Youtube_upload_processed": false,
     "transcript_processed": false,
     "upload_attempt_count": 0,
     "transcript_attempt_count": 0
   },
-<<<<<<< HEAD
   "86275031387": {
     "discourse_topic_id": 22914,
     "issue_title": "ACDbot fix - all",
@@ -87,7 +80,15 @@
     "upload_attempt_count": 0,
     "transcript_attempt_count": 0,
     "calendar_event_id": "M3JlNTJ0ZnZ0ZGVxNDVrZWE1NzdmaWpiNm8gY191cGFvZm9uZzhtZ3JtcmtlZ243aWM3aGs1c0Bn"
-=======
+  },
+  "83262225952": {
+    "discourse_topic_id": 22888,
+    "issue_title": "eth_simulate Implementers' Meeting [Feb 24, 2025]",
+    "Youtube_upload_processed": false,
+    "transcript_processed": false,
+    "upload_attempt_count": 0,
+    "transcript_attempt_count": 0
+  },
   "86939519578": {
     "discourse_topic_id": 22896,
     "issue_title": "Execution Layer Meeting 206",
@@ -117,6 +118,5 @@
     "transcript_processed": false,
     "upload_attempt_count": 0,
     "transcript_attempt_count": 0
->>>>>>> 8ca0ccf9
   }
 }