--- conflicted
+++ resolved
@@ -25,53 +25,30 @@
 
 def handle_github_issue(issue_number: int, repo_name: str):
     """
-    Processes a GitHub issue for a meeting.
-    If the issue already has an associated Zoom meeting (stored in your mapping),
-    it will update that meeting rather than creating a new one.
+    Fetches the specified GitHub issue, extracts its title and body,
+    then creates or updates a Discourse topic using the issue title as the topic title
+    and its body as the topic content.
+
+    If the date/time or duration cannot be parsed from the issue body, 
+    a comment is posted indicating the format error, and no meeting is created.
     """
-<<<<<<< HEAD
     comment_lines = []
     
     # Load existing mapping
     mapping = load_meeting_topic_mapping()
 
     # 1. Connect to GitHub API
-=======
-    # Load persistent mapping (e.g. JSON file mapping issue numbers to meeting details)
-    mapping = load_meeting_topic_mapping()  # Returns a dict keyed by issue number
-
-    # Connect to GitHub and retrieve the issue details
->>>>>>> 8ca0ccf9
     gh = Github(os.environ["GITHUB_TOKEN"])
     repo = gh.get_repo(repo_name)
     issue = repo.get_issue(number=issue_number)
     issue_title = issue.title
     issue_body = issue.body or "(No issue body provided.)"
 
-<<<<<<< HEAD
     # 3. Check for existing topic_id using the mapping instead of comments
     topic_id = None
     existing_entry = next((entry for entry in mapping.values() if entry.get("issue_number") == issue_number), None)
     if existing_entry:
         topic_id = existing_entry.get("discourse_topic_id")
-=======
-    try:
-        start_time, duration = parse_issue_for_time(issue_body)
-    except ValueError as ve:
-        print(f"Error parsing meeting information: {ve}")
-        return
-
-    # Load existing mapping
-    mapping = load_meeting_topic_mapping()
-
-    # 3. Check for existing Discourse topic_id using the mapping
-    issue_key = str(issue_number)
-    topic_id = mapping.get(issue_key, {}).get("discourse_topic_id")
-    if topic_id:
-        is_update = True
-    else:
-        is_update = False
->>>>>>> 8ca0ccf9
 
     # 3. Discourse handling
     if topic_id:
@@ -81,15 +58,11 @@
             body=issue_body,
             category_id=63  
         )
-<<<<<<< HEAD
         action = "updated"
         discourse_url = f"{os.environ.get('DISCOURSE_BASE_URL', 'https://ethereum-magicians.org')}/t/{topic_id}"
         comment_lines.append(f"**Discourse Topic ID:** {topic_id}")
         comment_lines.append(f"- Action: {action.capitalize()}")
         comment_lines.append(f"- URL: {discourse_url}")
-=======
-        discourse_url = f"{os.environ.get('DISCOURSE_BASE_URL', 'https://ethereum-magicians.org')}/t/{topic_id}"
->>>>>>> 8ca0ccf9
     else:
         # Create new topic
         discourse_response = discourse.create_topic(
@@ -98,7 +71,6 @@
             category_id=63  
         )
         topic_id = discourse_response.get("topic_id")
-<<<<<<< HEAD
         action = "created"
         discourse_url = f"{os.environ.get('DISCOURSE_BASE_URL', 'https://ethereum-magicians.org')}/t/{topic_id}"
         comment_lines.append(f"**Discourse Topic ID:** {topic_id}")
@@ -142,58 +114,11 @@
                 meeting_updated = True
         else:
             # No existing meeting found for this issue; create a new Zoom meeting.
-=======
-
-    # Add Telegram notification here
-    try:
-        import modules.telegram as telegram
-        discourse_url = f"{os.environ.get('DISCOURSE_BASE_URL', 'https://ethereum-magicians.org')}/t/{topic_id}"
-        telegram_message = f"New Discourse Topic: {issue_title}\n\n{issue_body}\n{discourse_url}"
-        telegram.send_message(telegram_message)
-    except Exception as e:
-        print(f"Telegram notification failed: {e}")
-    
-    # 4. Create/Update Zoom Meeting
-    meeting_updated = False
-    existing_entry = mapping.get(str(issue_number), {})
-    existing_zoom_meeting_id = existing_entry.get("zoom_meeting_id")
-    if existing_zoom_meeting_id:
-        if "start_time" in existing_entry and "duration" in existing_entry:
-            stored_start = existing_entry["start_time"]
-            stored_duration = existing_entry["duration"]
-            if stored_start != start_time or stored_duration != duration:
-                try:
-                    _ = zoom.update_meeting(
-                        meeting_id=existing_zoom_meeting_id,
-                        topic=f"{issue_title}",
-                        start_time=start_time,
-                        duration=duration
-                    )
-                    print(f"Updated Zoom meeting: {existing_zoom_meeting_id}")
-                    existing_entry["start_time"] = start_time
-                    existing_entry["duration"] = duration
-                    mapping[str(issue_number)] = existing_entry
-                    save_meeting_topic_mapping(mapping)
-                    commit_mapping_file()
-                    meeting_updated = True
-                    zoom_id = existing_zoom_meeting_id
-                except Exception as e:
-                    print(f"Failed to update Zoom meeting: {e}. Proceeding to create a new meeting.")
-            else:
-                print("No changes to start time or duration; skipping Zoom meeting update.")
-                meeting_updated = True
-                zoom_id = existing_zoom_meeting_id
-        else:
-            print(f"No existing zoom meeting found for {issue_title}. Proceeding to create a new meeting.")
-    if not meeting_updated:
-        try:
->>>>>>> 8ca0ccf9
             join_url, zoom_id = zoom.create_meeting(
                 topic=f"{issue_title}",
                 start_time=start_time,
                 duration=duration
             )
-<<<<<<< HEAD
             comment_lines.append("\n**Zoom Meeting Created**")
             comment_lines.append(f"- Meeting URL: {join_url}")
             comment_lines.append(f"- Meeting ID: {zoom_id}")
@@ -213,16 +138,6 @@
                 "duration": duration,
                 "issue_number": issue.number,
                 "meeting_id": meeting_id,  # Store meeting_id in case we later want it in the value.
-=======
-            print(f"Created Zoom meeting: {join_url}")
-            issue_key = str(issue_number)
-            mapping[issue_key] = {
-                "zoom_meeting_id": zoom_id,
-                "start_time": start_time,
-                "duration": duration,
-                "discourse_topic_id": None,
-                "issue_title": issue.title,
->>>>>>> 8ca0ccf9
                 "Youtube_upload_processed": False,
                 "transcript_processed": False,
                 "upload_attempt_count": 0,
@@ -230,7 +145,6 @@
             }
             save_meeting_topic_mapping(mapping)
             commit_mapping_file()
-<<<<<<< HEAD
             print(f"Mapping updated: Zoom Meeting ID {zoom_id} -> Discourse Topic ID {topic_id}")
         else:
             print("[DEBUG] No changes detected; mapping remains unchanged.")
@@ -282,70 +196,6 @@
     #    telegram.send_message(telegram_message)
     #except Exception as e:
     #    print(f"Telegram notification failed: {e}")
-=======
-            print(f"Mapping created: Zoom Meeting ID {zoom_id} (topic: '{issue_title}')")
-        except ValueError:
-            issue.create_comment(
-                "Meeting couldn't be created due to format error. "
-                "Couldn't extract date/time and duration. Expected date/time in UTC like:\n\n"
-                "  [Jan 16, 2025, 14:00 UTC](https://savvytime.com/converter/utc/jan-16-2025/2pm)\n\n"
-                "Please run the script manually to schedule the meeting."
-            )
-            return
-        except Exception as e:
-            issue.create_comment(f"Error creating Zoom meeting: {e}")
-            return
-
-    #5 Calendar event creation
-    try:
-        start_time, duration = parse_issue_for_time(issue_body)
-        calendar_id = "c_upaofong8mgrmrkegn7ic7hk5s@group.calendar.google.com"
-        event_link = gcal.create_event(
-            summary=issue.title,
-            start_dt=start_time,
-            duration_minutes=duration,
-            calendar_id=calendar_id,
-            description=f"Issue: {issue.html_url}\nZoom: {join_url}"
-        )
-        print(f"Created calendar event: {event_link}")
-    except Exception as e:
-        print(f"Error creating calendar event: {e}")
-    
-    # 6. Generate Discourse Topic URL
-    try:
-        discourse_url = f"{os.environ.get('DISCOURSE_BASE_URL', 'https://ethereum-magicians.org')}/t/{topic_id}"
-    except Exception as e:
-        issue.create_comment(f"Error posting Discourse topic: {e}")
-    
-    # Comment creation before updating mapping
-    if is_update:
-        issue.create_comment(f"**Discourse Topic ID:** {topic_id}\nDiscourse topic edited")
-    else:
-        consolidated_comment = (
-            f"**Discourse Topic ID:** {topic_id}\n"
-            f"Discourse topic created: {discourse_url}\n"
-            f"Zoom meeting created: {join_url}\n"
-            f"Zoom Meeting ID: {zoom_id}"
-        )
-        issue.create_comment(consolidated_comment)
-
-    # 7. Update mapping with the Discourse topic (this block replaces prior mapping updates)
-    issue_key = str(issue_number)
-    if issue_key not in mapping:
-        mapping[issue_key] = {}
-    mapping[issue_key].update({
-        "discourse_topic_id": topic_id,
-        "issue_title": issue.title,
-        "Youtube_upload_processed": False,
-        "transcript_processed": False,
-        "upload_attempt_count": 0,
-        "transcript_attempt_count": 0
-    })
-    save_meeting_topic_mapping(mapping)
-    commit_mapping_file()
-    zoom_meeting_id = mapping[issue_key].get("zoom_meeting_id", "N/A")
-    print(f"Mapping updated: Zoom Meeting ID {zoom_meeting_id} -> Discourse Topic ID {topic_id}")
->>>>>>> 8ca0ccf9
 
     # Remove any null mappings or failed entries
     mapping = {str(k): v for k, v in mapping.items() if v.get("discourse_topic_id") is not None}
@@ -405,6 +255,14 @@
     # -------------------------------------------------------------------------
     duration_match = re.search(
         r"(?i)duration(?:\s*(?:in)?\s*minutes)?[:\s-]*(\d+)\s*(?:minutes|min|m)?\b",
+        issue_body
+    )
+    if not duration_match:
+        # Fallback: match a line starting with '-' followed by a number (e.g., '- 15 minutes')
+        duration_match = re.search(
+            r"(?m)^\s*-\s*(\d+)\s*(?:minutes|min|m)?\b",
+            issue_body
+        )
         issue_body
     )
     if not duration_match:
